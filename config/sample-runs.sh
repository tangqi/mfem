--- conflicted
+++ resolved
@@ -481,19 +481,13 @@
    shopt -u extglob
    eval local cmd=(${cmd_line})
    local res=""
-<<<<<<< HEAD
-   local sfx=
+   local sfx=""
    if [ "${no_output}" == "yes" ]; then sfx=">/dev/null 2>&1";
    else
       echo $sep
-      echo "<${group}>" "${cmd[@]}"
+      echo "<${group}>" "${cmd_line}"
       echo $sep
    fi
-=======
-   echo $sep
-   echo "<${group}>" "${cmd_line}"
-   echo $sep
->>>>>>> 065f5692
    if [ "${timing}" == "yes" ]; then
       eval timed_run "${cmd[@]}" $sfx
    else
