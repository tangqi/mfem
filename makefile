# Copyright (c) 2010, Lawrence Livermore National Security, LLC. Produced at the
# Lawrence Livermore National Laboratory. LLNL-CODE-443211. All Rights reserved.
# See file COPYRIGHT for details.
#
# This file is part of the MFEM library. For more information and source code
# availability see http://mfem.org.
#
# MFEM is free software; you can redistribute it and/or modify it under the
# terms of the GNU Lesser General Public License (as published by the Free
# Software Foundation) version 2.1 dated February 1999.

# The current MFEM version as an integer, see also `CMakeLists.txt`.
MFEM_VERSION = 40001
MFEM_VERSION_STRING = $(shell printf "%06d" $(MFEM_VERSION) | \
  sed -e 's/^0*\(.*.\)\(..\)\(..\)$$/\1.\2.\3/' -e 's/\.0/./g' -e 's/\.0$$//')

define MFEM_HELP_MSG

MFEM makefile targets:

   make config
   make
   make all
   make status/info
   make serial
   make parallel
   make debug
   make pdebug
   make cuda
   make hip
   make pcuda
   make cudebug
   make pcudebug
   make test/check
   make install
   make clean
   make distclean
   make style

Examples:

make config MFEM_USE_MPI=YES MFEM_DEBUG=YES MPICXX=mpiCC
   Configure the make system for subsequent runs (analogous to a configure script).
   The available options are documented in the INSTALL file.
make config BUILD_DIR=<dir>
   Configure an out-of-source-tree build in the given directory.
make config -f <mfem-dir>/makefile
   Configure an out-of-source-tree build in the current directory.
make -j 4
   Build the library (in parallel) using the current configuration options.
make all
   Build the library, the examples and the miniapps using the current configuration.
make status
   Display information about the current configuration.
make serial
   A shortcut to configure and build the serial optimized version of the library.
make parallel
   A shortcut to configure and build the parallel optimized version of the library.
make debug
   A shortcut to configure and build the serial debug version of the library.
make pdebug
   A shortcut to configure and build the parallel debug version of the library.
make cuda
   A shortcut to configure and build the serial GPU/CUDA optimized version of the library.
make pcuda
   A shortcut to configure and build the parallel GPU/CUDA optimized version of the library.
make cudebug
   A shortcut to configure and build the serial GPU/CUDA debug version of the library.
make pcudebug
   A shortcut to configure and build the parallel GPU/CUDA debug version of the library.
make hip
   A shortcut to configure and build the serial GPU/HIP optimized version of the library.
make phip
   A shortcut to configure and build the parallel GPU/HIP optimized version of the library.
make hipdebug
   A shortcut to configure and build the serial GPU/HIP debug version of the library.
make phipdebug
   A shortcut to configure and build the parallel GPU/HIP debug version of the library.
make test
   Verify the build by checking the results from running all examples, miniapps,
   and tests.
make check
   Quick-check the build by compiling and running Example 1/1p.
make unittest
   Verify the build against the unit tests.
make install PREFIX=<dir>
   Install the library and headers in <dir>/lib and <dir>/include.
make clean
   Clean the library and object files, but keep the configuration.
make distclean
   In addition to "make clean", clean the configuration and remove the local
   installation directory.
make style
   Format the MFEM C++ source files using Artistic Style (astyle).

endef

# Save the MAKEOVERRIDES for cases where we explicitly want to pass the command
# line overrides to sub-make:
override MAKEOVERRIDES_SAVE := $(MAKEOVERRIDES)
# Do not pass down variables from the command-line to sub-make:
MAKEOVERRIDES =

# Path to the mfem source directory, defaults to this makefile's directory:
THIS_MK := $(lastword $(MAKEFILE_LIST))
$(if $(wildcard $(THIS_MK)),,$(error Makefile not found "$(THIS_MK)"))
MFEM_DIR ?= $(patsubst %/,%,$(dir $(THIS_MK)))
MFEM_REAL_DIR := $(realpath $(MFEM_DIR))
$(if $(MFEM_REAL_DIR),,$(error Source directory "$(MFEM_DIR)" is not valid))
SRC := $(if $(MFEM_REAL_DIR:$(CURDIR)=),$(MFEM_DIR)/,)
$(if $(word 2,$(SRC)),$(error Spaces in SRC = "$(SRC)" are not supported))

MFEM_GIT_STRING = $(shell [ -d $(MFEM_DIR)/.git ] && git -C $(MFEM_DIR) \
   describe --all --long --abbrev=40 --dirty --always 2> /dev/null)

EXAMPLE_SUBDIRS = sundials petsc pumi hiop ginkgo
EXAMPLE_DIRS := examples $(addprefix examples/,$(EXAMPLE_SUBDIRS))
EXAMPLE_TEST_DIRS := examples

MINIAPP_SUBDIRS = common electromagnetics meshing performance tools toys nurbs gslib
MINIAPP_DIRS := $(addprefix miniapps/,$(MINIAPP_SUBDIRS))
MINIAPP_TEST_DIRS := $(filter-out %/common,$(MINIAPP_DIRS))
MINIAPP_USE_COMMON := $(addprefix miniapps/,electromagnetics tools)

EM_DIRS = $(EXAMPLE_DIRS) $(MINIAPP_DIRS)

TEST_SUBDIRS = unit
TEST_DIRS := $(addprefix tests/,$(TEST_SUBDIRS))

ALL_TEST_DIRS = $(filter-out\
   $(SKIP_TEST_DIRS),$(TEST_DIRS) $(EXAMPLE_TEST_DIRS) $(MINIAPP_TEST_DIRS))

# Use BUILD_DIR on the command line; set MFEM_BUILD_DIR before including this
# makefile or config/config.mk from a separate $(BUILD_DIR).
MFEM_BUILD_DIR ?= .
BUILD_DIR := $(MFEM_BUILD_DIR)
BUILD_REAL_DIR := $(abspath $(BUILD_DIR))
ifneq ($(BUILD_REAL_DIR),$(MFEM_REAL_DIR))
   BUILD_SUBDIRS = $(DIRS) config $(EM_DIRS) doc $(TEST_DIRS)
   CONFIG_FILE_DEF = -DMFEM_CONFIG_FILE='"$(BUILD_REAL_DIR)/config/_config.hpp"'
   BLD := $(if $(BUILD_REAL_DIR:$(CURDIR)=),$(BUILD_DIR)/,)
   $(if $(word 2,$(BLD)),$(error Spaces in BLD = "$(BLD)" are not supported))
else
   BUILD_DIR = $(MFEM_DIR)
   BLD := $(SRC)
endif
MFEM_BUILD_DIR := $(BUILD_DIR)

CONFIG_MK = $(BLD)config/config.mk

DEFAULTS_MK = $(SRC)config/defaults.mk
include $(DEFAULTS_MK)

# Optional user config file, see config/defaults.mk
USER_CONFIG = $(BLD)config/user.mk
-include $(USER_CONFIG)

# Helper print-info function
mfem-info = $(if $(filter YES,$(VERBOSE)),$(info *** [info]$(1)),)
export VERBOSE

$(call mfem-info, MAKECMDGOALS = $(MAKECMDGOALS))
$(call mfem-info, MAKEFLAGS    = $(MAKEFLAGS))
$(call mfem-info, MFEM_DIR  = $(MFEM_DIR))
$(call mfem-info, BUILD_DIR = $(BUILD_DIR))
$(call mfem-info, SRC       = $(SRC))
$(call mfem-info, BLD       = $(BLD))

# Include $(CONFIG_MK) unless some of the $(SKIP_INCLUDE_TARGETS) are given
SKIP_INCLUDE_TARGETS = help config clean distclean serial parallel debug pdebug\
 cuda hip pcuda cudebug pcudebug hpc style
HAVE_SKIP_INCLUDE_TARGET = $(filter $(SKIP_INCLUDE_TARGETS),$(MAKECMDGOALS))
ifeq (,$(HAVE_SKIP_INCLUDE_TARGET))
   $(call mfem-info, Including $(CONFIG_MK))
   -include $(CONFIG_MK)
else
   # Do not allow skip-include targets to be combined with other targets
   ifneq (1,$(words $(MAKECMDGOALS)))
      $(error Target '$(firstword $(HAVE_SKIP_INCLUDE_TARGET))' can not be\
      combined with other targets)
   endif
   $(call mfem-info, NOT including $(CONFIG_MK))
endif

# Compile flags used by MFEM: CPPFLAGS, CXXFLAGS, plus library flags
INCFLAGS =
# Link flags used by MFEM: library link flags plus LDFLAGS (added last)
ALL_LIBS =

# Building static and/or shared libraries:
MFEM_STATIC ?= $(STATIC)
MFEM_SHARED ?= $(SHARED)

# Internal shortcuts
override static = $(if $(MFEM_STATIC:YES=),,YES)
override shared = $(if $(MFEM_SHARED:YES=),,YES)

# The default value of CXXFLAGS is based on the value of MFEM_DEBUG
ifeq ($(MFEM_DEBUG),YES)
   CXXFLAGS ?= $(DEBUG_FLAGS)
endif
CXXFLAGS ?= $(OPTIM_FLAGS)

# MPI configuration
ifneq ($(MFEM_USE_MPI),YES)
   CXX_OR_MPICXX = $(CXX)
   PKGS_NEED_MPI = SUPERLU STRUMPACK PETSC PUMI
   $(foreach mpidep,$(PKGS_NEED_MPI),$(if $(MFEM_USE_$(mpidep):NO=),\
     $(warning *** [MPI is OFF] setting MFEM_USE_$(mpidep) = NO)\
     $(eval override MFEM_USE_$(mpidep)=NO),))
else
   CXX_OR_MPICXX = $(MPICXX)
   INCFLAGS += $(HYPRE_OPT)
   ALL_LIBS += $(HYPRE_LIB)
endif
ALL_LIBS += $(GSLIB_FPT_LIB)

# Default configuration
ifeq ($(MFEM_USE_CUDA)$(MFEM_USE_HIP),NONO)
   MFEM_CXX ?= $(CXX_OR_MPICXX)
   XCOMPILER = $(CXX_XCOMPILER)
   XLINKER   = $(CXX_XLINKER)
endif

ifeq ($(MFEM_USE_CUDA),YES)
   MFEM_CXX ?= $(CUDA_CXX)
   CXXFLAGS += $(CUDA_FLAGS) -ccbin $(CXX_OR_MPICXX)
   XCOMPILER = $(CUDA_XCOMPILER)
   XLINKER   = $(CUDA_XLINKER)
   # CUDA_OPT and CUDA_LIB are added below
   # Compatibility test against MFEM_USE_HIP
   ifeq ($(MFEM_USE_HIP),YES)
      $(error Incompatible config: MFEM_USE_CUDA can not be combined with MFEM_USE_HIP)
   endif
endif

# HIP configuration
ifeq ($(MFEM_USE_HIP),YES)
   MFEM_CXX ?= $(HIP_CXX)
   ALL_LIBS += $(HIP_FLAGS)
   # HIP_OPT and HIP_LIB are added below
   # Compatibility test against MFEM_USE_CUDA
   ifeq ($(MFEM_USE_CUDA),YES)
      $(error Incompatible config: MFEM_USE_HIP can not be combined with MFEM_USE_CUDA)
   endif
endif

# JIT configuration
ifeq ($(MFEM_USE_JIT),YES)
   MPP_EXE = $(BLD)mpp
   JIT_EXE = $(BLD)jit
	ifneq ($(MFEM_USE_SHARED),YES)
		LDFLAGS += -ldl
	endif
endif

DEP_CXX ?= $(MFEM_CXX)

# Check legacy OpenMP configuration
ifeq ($(MFEM_USE_LEGACY_OPENMP),YES)
   MFEM_THREAD_SAFE ?= YES
   ifneq ($(MFEM_THREAD_SAFE),YES)
      $(error Incompatible config: MFEM_USE_LEGACY_OPENMP requires MFEM_THREAD_SAFE)
   endif
   # NOTE: MFEM_USE_LEGACY_OPENMP cannot be combined with any of:
   # MFEM_USE_OPENMP, MFEM_USE_CUDA, MFEM_USE_RAJA, MFEM_USE_OCCA
endif

# List of MFEM dependencies, that require the *_LIB variable to be non-empty
MFEM_REQ_LIB_DEPS = SUPERLU METIS CONDUIT SIDRE LAPACK SUNDIALS MESQUITE\
 SUITESPARSE STRUMPACK GECKO GINKGO GNUTLS NETCDF PETSC MPFR PUMI HIOP GSLIB\
 OCCA CEED RAJA
PETSC_ERROR_MSG = $(if $(PETSC_FOUND),,. PETSC config not found: $(PETSC_VARS))

define mfem_check_dependency
ifeq ($$(MFEM_USE_$(1)),YES)
   $$(if $$($(1)_LIB),,$$(error $(1)_LIB is empty$$($(1)_ERROR_MSG)))
endif
endef

# During configuration, check dependencies from MFEM_REQ_LIB_DEPS
ifeq ($(MAKECMDGOALS),config)
   $(foreach dep,$(MFEM_REQ_LIB_DEPS),\
      $(eval $(call mfem_check_dependency,$(dep))))
endif

# List of MFEM dependencies, processed below
MFEM_DEPENDENCIES = $(MFEM_REQ_LIB_DEPS) LIBUNWIND OPENMP CUDA HIP

# List of deprecated MFEM dependencies, processed below
MFEM_LEGACY_DEPENDENCIES = OPENMP

# Macro for adding dependencies
define mfem_add_dependency
ifeq ($(MFEM_USE_$(1)),YES)
   INCFLAGS += $($(1)_OPT)
   ALL_LIBS += $($(1)_LIB)
endif
endef

# Macro for adding legacy dependencies
define mfem_add_legacy_dependency
ifeq ($(MFEM_USE_LEGACY_$(1)),YES)
   INCFLAGS += $($(1)_OPT)
   ALL_LIBS += $($(1)_LIB)
endif
endef

# Process dependencies
$(foreach dep,$(MFEM_DEPENDENCIES),$(eval $(call mfem_add_dependency,$(dep))))
$(foreach dep,$(MFEM_LEGACY_DEPENDENCIES),$(eval $(call \
   mfem_add_legacy_dependency,$(dep))))

# Timer option
ifeq ($(MFEM_TIMER_TYPE),2)
   ALL_LIBS += $(POSIX_CLOCKS_LIB)
endif

# gzstream configuration
ifeq ($(MFEM_USE_GZSTREAM),YES)
   INCFLAGS += $(ZLIB_OPT)
   ALL_LIBS += $(ZLIB_LIB)
endif

# List of all defines that may be enabled in config.hpp and config.mk:
MFEM_DEFINES = MFEM_VERSION MFEM_VERSION_STRING MFEM_GIT_STRING MFEM_USE_MPI\
 MFEM_USE_METIS MFEM_USE_METIS_5 MFEM_DEBUG MFEM_USE_EXCEPTIONS\
 MFEM_USE_GZSTREAM MFEM_USE_LIBUNWIND MFEM_USE_LAPACK MFEM_THREAD_SAFE\
 MFEM_USE_OPENMP MFEM_USE_LEGACY_OPENMP MFEM_USE_MEMALLOC MFEM_TIMER_TYPE\
 MFEM_USE_SUNDIALS MFEM_USE_MESQUITE MFEM_USE_SUITESPARSE MFEM_USE_GINKGO\
 MFEM_USE_GECKO MFEM_USE_SUPERLU MFEM_USE_STRUMPACK MFEM_USE_GNUTLS\
 MFEM_USE_NETCDF MFEM_USE_PETSC MFEM_USE_MPFR MFEM_USE_SIDRE MFEM_USE_CONDUIT\
 MFEM_USE_PUMI MFEM_USE_HIOP MFEM_USE_GSLIB MFEM_USE_CUDA MFEM_USE_HIP\
 MFEM_USE_OCCA MFEM_USE_CEED MFEM_USE_RAJA MFEM_SOURCE_DIR MFEM_INSTALL_DIR\
 MFEM_USE_JIT

# List of makefile variables that will be written to config.mk:
MFEM_CONFIG_VARS = MFEM_CXX MFEM_CPPFLAGS MFEM_CXXFLAGS MFEM_BIN_DIR MFEM_INC_DIR\
 MFEM_TPLFLAGS MFEM_INCFLAGS MFEM_PICFLAG MFEM_FLAGS MFEM_LIB_DIR MFEM_EXT_LIBS\
 MFEM_LIBS MFEM_LIB_FILE MFEM_STATIC MFEM_SHARED MFEM_BUILD_TAG MFEM_PREFIX\
 MFEM_CONFIG_EXTRA MFEM_MPIEXEC MFEM_MPIEXEC_NP MFEM_MPI_NP MFEM_TEST_MK

# Config vars: values of the form @VAL@ are replaced by $(VAL) in config.mk
MFEM_CPPFLAGS  ?= $(CPPFLAGS)
MFEM_CXXFLAGS  ?= $(CXXFLAGS)
MFEM_TPLFLAGS  ?= $(INCFLAGS)
MFEM_INCFLAGS  ?= -I@MFEM_INC_DIR@ @MFEM_TPLFLAGS@
MFEM_PICFLAG   ?= $(if $(shared),$(PICFLAG))
MFEM_FLAGS     ?= @MFEM_CPPFLAGS@ @MFEM_CXXFLAGS@ @MFEM_INCFLAGS@
MFEM_EXT_LIBS  ?= $(ALL_LIBS) $(LDFLAGS)
MFEM_LIBS      ?= $(if $(shared),$(BUILD_RPATH)) -L@MFEM_LIB_DIR@ -lmfem\
   @MFEM_EXT_LIBS@
MFEM_LIB_FILE  ?= @MFEM_LIB_DIR@/libmfem.$(if $(shared),$(SO_VER),a)
MFEM_BUILD_TAG ?= $(shell uname -snm)
MFEM_PREFIX    ?= $(PREFIX)
MFEM_BIN_DIR   ?= $(if $(CONFIG_FILE_DEF),@MFEM_BUILD_DIR@,@MFEM_DIR@)
MFEM_INC_DIR   ?= $(if $(CONFIG_FILE_DEF),@MFEM_BUILD_DIR@,@MFEM_DIR@)
MFEM_LIB_DIR   ?= $(if $(CONFIG_FILE_DEF),@MFEM_BUILD_DIR@,@MFEM_DIR@)
MFEM_TEST_MK   ?= @MFEM_DIR@/config/test.mk
# Use "\n" (interpreted by sed) to add a newline.
MFEM_CONFIG_EXTRA ?= $(if $(CONFIG_FILE_DEF),MFEM_BUILD_DIR ?= @MFEM_DIR@,)

MFEM_SOURCE_DIR  = $(MFEM_REAL_DIR)
MFEM_INSTALL_DIR = $(abspath $(MFEM_PREFIX))

# If we have 'config' target, export variables used by config/makefile
ifneq (,$(filter config,$(MAKECMDGOALS)))
   export $(MFEM_DEFINES) MFEM_DEFINES $(MFEM_CONFIG_VARS) MFEM_CONFIG_VARS
   export VERBOSE HYPRE_OPT PUMI_DIR
endif

# If we have 'install' target, export variables used by config/makefile
ifneq (,$(filter install,$(MAKECMDGOALS)))
   ifneq (install,$(MAKECMDGOALS))
      $(error Target 'install' can not be combined with other targets)
   endif
   # Allow changing the PREFIX during install with: make install PREFIX=<dir>
   PREFIX := $(MFEM_PREFIX)
   PREFIX_BIN   := $(PREFIX)/bin
   PREFIX_INC   := $(PREFIX)/include
   PREFIX_LIB   := $(PREFIX)/lib
   PREFIX_SHARE := $(PREFIX)/share/mfem
   override MFEM_DIR := $(MFEM_REAL_DIR)
   MFEM_INCFLAGS = -I@MFEM_INC_DIR@ @MFEM_TPLFLAGS@
   MFEM_FLAGS    = @MFEM_CPPFLAGS@ @MFEM_CXXFLAGS@ @MFEM_INCFLAGS@
   MFEM_LIBS     = $(if $(shared),$(INSTALL_RPATH)) -L@MFEM_LIB_DIR@ -lmfem\
      @MFEM_EXT_LIBS@
   MFEM_LIB_FILE = @MFEM_LIB_DIR@/libmfem.$(if $(shared),$(SO_VER),a)
   ifeq ($(MFEM_USE_OCCA),YES)
      ifneq ($(MFEM_INSTALL_DIR),$(abspath $(PREFIX)))
         $(error OCCA is enabled: PREFIX must be set during configuration!)
      endif
   endif
   MFEM_PREFIX := $(abspath $(PREFIX))
   MFEM_BIN_DIR = $(abspath $(PREFIX_BIN))
   MFEM_INC_DIR = $(abspath $(PREFIX_INC))
   MFEM_LIB_DIR = $(abspath $(PREFIX_LIB))
   MFEM_TEST_MK = $(abspath $(PREFIX_SHARE)/test.mk)
   MFEM_CONFIG_EXTRA =
   export $(MFEM_DEFINES) MFEM_DEFINES $(MFEM_CONFIG_VARS) MFEM_CONFIG_VARS
   export VERBOSE
endif

# Source dirs in logical order
DIRS = general linalg mesh fem fem/libceed
SOURCE_FILES = $(foreach dir,$(DIRS),$(filter-out $(SRC)$(dir)/mpp.cpp, $(wildcard $(SRC)$(dir)/*.cpp)))
RELSRC_FILES = $(patsubst $(SRC)%,%,$(SOURCE_FILES))
OBJECT_FILES = $(patsubst $(SRC)%,$(BLD)%,$(SOURCE_FILES:.cpp=.o))
OKL_DIRS = fem

.PHONY: lib all clean distclean install config status info deps serial parallel	\
	debug pdebug cuda hip pcuda cudebug pcudebug hpc style check test unittest \
	deprecation-warnings

.SUFFIXES:
.SUFFIXES: .cpp .o
# Remove some default implicit rules
%:	%.o
%.o:	%.cpp
%:	%.cpp

# Default rule.
lib: $(if $(static),$(BLD)libmfem.a) $(if $(shared),$(BLD)libmfem.$(SO_EXT)) $(JIT_EXE)

# Flags used for compiling all source files.
MFEM_BUILD_FLAGS = $(MFEM_PICFLAG) $(MFEM_CPPFLAGS) $(MFEM_CXXFLAGS)\
 $(MFEM_TPLFLAGS) $(CONFIG_FILE_DEF)

# Rules for compiling all source files.
# nvcc needs the MFEM_SOURCE_DIR ('-I.') to compile from stdin
ifeq ($(MFEM_USE_JIT),YES)
MPP_LANG = $(if $(MFEM_USE_CUDA:YES=),-x c++)
$(OBJECT_FILES): $(BLD)%.o: $(SRC)%.cpp $(CONFIG_MK) $(MPP_EXE)
	@echo $(MFEM_CXX) $(MFEM_BUILD_FLAGS) -c $(<) -o $(@)
	@./mpp $(<) | $(MFEM_CXX) $(MPP_LANG) $(strip $(MFEM_BUILD_FLAGS)) -I. -I$(patsubst %/,%,$(<D)) -c -o $(@) -
else
$(OBJECT_FILES): $(BLD)%.o: $(SRC)%.cpp $(CONFIG_MK)
	$(MFEM_CXX) $(MFEM_BUILD_FLAGS) -c $(<) -o $(@)
endif

# Rule for compiling kernel source file generator.
MPP_MFEM_CONFIG  = -DMFEM_CXX="$(MFEM_CXX)"
MPP_MFEM_CONFIG += -DMFEM_INSTALL_DIR="$(MFEM_INSTALL_DIR)"
MPP_MFEM_CONFIG += -DMFEM_BUILD_FLAGS="$(strip $(MFEM_BUILD_FLAGS))"
$(BLD)mpp: $(BLD)general/mpp.cpp $(BLD)general/jit.hpp #$(THIS_MK)
	$(MFEM_CXX) -O3 -std=c++11 -pedantic -o $(BLD)$(@) $(<) $(MPP_MFEM_CONFIG)
$(BLD)jit: $(BLD)general/jit.cpp $(BLD)general/jit.hpp #$(THIS_MK) 
	$(MFEM_CXX) -O3 -std=c++11 -pedantic -DMFEM_INCLUDE_MAIN -o $(BLD)$(@) $(<)

all: examples miniapps $(TEST_DIRS)

.PHONY: miniapps $(EM_DIRS) $(TEST_DIRS)
miniapps: $(MINIAPP_DIRS)
$(MINIAPP_USE_COMMON): miniapps/common
$(EM_DIRS) $(TEST_DIRS): lib
	$(MAKE) -C $(BLD)$(@)

.PHONY: doc
doc:
	$(MAKE) -C $(BLD)$(@)

-include $(BLD)deps.mk

$(BLD)libmfem.a: $(OBJECT_FILES)
	$(AR) $(ARFLAGS) $(@) $(OBJECT_FILES)
	$(RANLIB) $(@)
	@$(MAKE) deprecation-warnings

$(BLD)libmfem.$(SO_EXT): $(BLD)libmfem.$(SO_VER)
	cd $(@D) && ln -sf $(<F) $(@F)
	@$(MAKE) deprecation-warnings

# If some of the external libraries are build without -fPIC, linking shared MFEM
# library may fail. In such cases, one may set EXT_LIBS on the command line.
EXT_LIBS = $(MFEM_EXT_LIBS)
$(BLD)libmfem.$(SO_VER): $(OBJECT_FILES)
	$(MFEM_CXX) $(MFEM_LINK_FLAGS) $(BUILD_SOFLAGS) $(OBJECT_FILES) \
	   $(EXT_LIBS) -o $(@)

# Shortcut targets options
serial debug cuda hip cudebug hipdebug:           M_MPI=NO
parallel pdebug pcuda pcudebug phip phipdebug:    M_MPI=YES
serial parallel cuda pcuda hip phip:              M_DBG=NO
debug pdebug cudebug pcudebug hipdebug phipdebug: M_DBG=YES
cuda pcuda cudebug pcudebug:                      M_CUDA=YES
hip phip hipdebug phipdebug:                      M_HIP=YES

serial parallel debug pdebug:
	$(MAKE) -f $(THIS_MK) config MFEM_USE_MPI=$(M_MPI) MFEM_DEBUG=$(M_DBG) \
	   $(MAKEOVERRIDES_SAVE)
	$(MAKE) $(MAKEOVERRIDES_SAVE)

cuda pcuda cudebug pcudebug:
	$(MAKE) -f $(THIS_MK) config MFEM_USE_MPI=$(M_MPI) MFEM_DEBUG=$(M_DBG) \
	   MFEM_USE_CUDA=$(M_CUDA) $(MAKEOVERRIDES_SAVE)
	$(MAKE) $(MAKEOVERRIDES_SAVE)

hip phip hipdebug phipdebug:
	$(MAKE) -f $(THIS_MK) config MFEM_USE_MPI=$(M_MPI) MFEM_DEBUG=$(M_DBG) \
	MFEM_USE_HIP=$(M_HIP) $(MAKEOVERRIDES_SAVE)
	$(MAKE) $(MAKEOVERRIDES_SAVE)

# Build with MPI and all Device backends enabled (requires OCCA and RAJA)
hpc:
	$(MAKE) -f $(THIS_MK) config MFEM_USE_MPI=YES MFEM_USE_CUDA=YES \
	  MFEM_USE_OPENMP=YES MFEM_USE_OCCA=YES MFEM_USE_RAJA=YES \
	  $(MAKEOVERRIDES_SAVE)
	$(MAKE) $(MAKEOVERRIDES_SAVE)

deps:
	rm -f $(BLD)deps.mk
	for i in $(RELSRC_FILES:.cpp=); do \
	   $(DEP_CXX) $(MFEM_BUILD_FLAGS) -MM -MT $(BLD)$${i}.o $(SRC)$${i}.cpp\
	      >> $(BLD)deps.mk; done

check: lib
	@printf "Quick-checking the MFEM library."
	@printf " Use 'make test' for more extensive tests.\n"
	@$(MAKE) -C $(BLD)examples \
	$(if $(findstring YES,$(MFEM_USE_MPI)),ex1p-test-par,ex1-test-seq)

test test-noclean:
	@echo "Testing the MFEM library. This may take a while..."
	@echo "Building all examples, miniapps, and tests..."
	@$(MAKE) $(MAKEOVERRIDES_SAVE) all
	@echo "Running tests in: [ $(ALL_TEST_DIRS) ] ..."
	@ERR=0; for dir in $(ALL_TEST_DIRS); do \
	   echo "Running tests in $${dir} ..."; \
	   if ! $(MAKE) -j1 -C $(BLD)$${dir} $@; then \
	   ERR=1; fi; done; \
	   if [ 0 -ne $${ERR} ]; then echo "Some tests failed."; exit 1; \
	   else echo "All tests passed."; fi

unittest: lib
	$(MAKE) -C $(BLD)tests/unit test

.PHONY: test-print
test-print:
	@echo "Printing tests in: [ $(ALL_TEST_DIRS) ] ..."
	@for dir in $(ALL_TEST_DIRS); do \
	   $(MAKE) -j1 -C $(BLD)$${dir} test-print; done

ALL_CLEAN_SUBDIRS = $(addsuffix /clean,config $(EM_DIRS) doc $(TEST_DIRS))
.PHONY: $(ALL_CLEAN_SUBDIRS) miniapps/clean
miniapps/clean: $(addsuffix /clean,$(MINIAPP_DIRS))
$(ALL_CLEAN_SUBDIRS):
	$(MAKE) -C $(BLD)$(@D) $(@F)

clean: $(addsuffix /clean,$(EM_DIRS) $(TEST_DIRS))
<<<<<<< HEAD
	rm -rf $(addprefix $(BLD),$(foreach d,$(DIRS),$(d)/*{.o,~}) \
	   *~ libmfem.* deps.mk $(BLD)mpp $(BLD)jit)
=======
	rm -f $(addprefix $(BLD),$(foreach d,$(DIRS),$(d)/*.o))
	rm -f $(addprefix $(BLD),$(foreach d,$(DIRS),$(d)/*~))
	rm -rf $(addprefix $(BLD),*~ libmfem.* deps.mk)
>>>>>>> 4b766897

distclean: clean config/clean doc/clean
	rm -rf mfem/

INSTALL_SHARED_LIB = $(MFEM_CXX) $(MFEM_LINK_FLAGS) $(INSTALL_SOFLAGS)\
   $(OBJECT_FILES) $(EXT_LIBS) -o $(PREFIX_LIB)/libmfem.$(SO_VER) && \
   cd $(PREFIX_LIB) && ln -sf libmfem.$(SO_VER) libmfem.$(SO_EXT)

install: $(if $(static),$(BLD)libmfem.a) $(if $(shared),$(BLD)libmfem.$(SO_EXT)) $(JIT_EXE)
ifeq ($(MFEM_USE_JIT),YES)
	mkdir -p $(PREFIX_BIN)
	$(INSTALL) -m 750 $(JIT_EXE) $(PREFIX_BIN)
endif
	mkdir -p $(PREFIX_LIB)
# install static and/or shared library
	$(if $(static),$(INSTALL) -m 640 $(BLD)libmfem.a $(PREFIX_LIB))
	$(if $(shared),$(INSTALL_SHARED_LIB))
# install top level includes
	mkdir -p $(PREFIX_INC)/mfem
	$(INSTALL) -m 640 $(SRC)mfem.hpp $(SRC)mfem-performance.hpp \
	   $(PREFIX_INC)/mfem
	for hdr in mfem.hpp mfem-performance.hpp; do \
	   printf '// Auto-generated file.\n#include "mfem/'$$hdr'"\n' \
	      > $(PREFIX_INC)/$$hdr && chmod 640 $(PREFIX_INC)/$$hdr; done
# install config include
	mkdir -p $(PREFIX_INC)/mfem/config
	$(INSTALL) -m 640 $(BLD)config/_config.hpp $(PREFIX_INC)/mfem/config/config.hpp
	$(INSTALL) -m 640 $(SRC)config/tconfig.hpp $(PREFIX_INC)/mfem/config
# install remaining includes in each subdirectory
	for dir in $(DIRS); do \
	   mkdir -p $(PREFIX_INC)/mfem/$$dir && \
	   $(INSTALL) -m 640 $(SRC)$$dir/*.hpp $(PREFIX_INC)/mfem/$$dir; \
	done
# install *.okl files
	for dir in $(OKL_DIRS); do \
	   mkdir -p $(PREFIX_INC)/mfem/$$dir && \
	   $(INSTALL) -m 640 $(SRC)$$dir/*.okl $(PREFIX_INC)/mfem/$$dir; \
	done
# install libCEED q-function headers
	mkdir -p $(PREFIX_INC)/mfem/fem/libceed
	$(INSTALL) -m 640 $(SRC)fem/libceed/*.h $(PREFIX_INC)/mfem/fem/libceed
# install config.mk in $(PREFIX_SHARE)
	mkdir -p $(PREFIX_SHARE)
	$(MAKE) -C $(BLD)config config-mk CONFIG_MK=config-install.mk
	$(INSTALL) -m 640 $(BLD)config/config-install.mk $(PREFIX_SHARE)/config.mk
	rm -f $(BLD)config/config-install.mk
# install test.mk in $(PREFIX_SHARE)
	$(INSTALL) -m 640 $(SRC)config/test.mk $(PREFIX_SHARE)/test.mk

$(CONFIG_MK):
# Skip the error message when '-B' make flag is used (unconditionally
# make all targets), but still check for the $(CONFIG_MK) file
ifeq (,$(and $(findstring B,$(MAKEFLAGS)),$(wildcard $(CONFIG_MK))))
	$(info )
	$(info MFEM is not configured.)
	$(info Run "make config" first, or see "make help".)
	$(info )
	$(error )
endif

config: $(if $(CONFIG_FILE_DEF),build-config,local-config)

.PHONY: local-config
local-config:
	$(MAKE) -C config all
	@printf "\nBuild destination: <source> [$(BUILD_REAL_DIR)]\n\n"

.PHONY: build-config
build-config:
	for d in $(BUILD_SUBDIRS); do mkdir -p $(BLD)$${d}; done
	for dir in "" $(addsuffix /,config $(EM_DIRS) doc $(TEST_DIRS)); do \
	   printf "# Auto-generated file.\n%s\n%s\n" \
	      "MFEM_DIR = $(MFEM_REAL_DIR)" \
	      "include \$$(MFEM_DIR)/$${dir}makefile" \
	      > $(BLD)$${dir}GNUmakefile; done
	$(MAKE) -C $(BLD)config all
	cd "$(BUILD_DIR)" && ln -sf "$(MFEM_REAL_DIR)/data" .
	for hdr in mfem.hpp mfem-performance.hpp; do \
	   printf "// Auto-generated file.\n%s\n%s\n" \
	   "#define MFEM_CONFIG_FILE \"$(BUILD_REAL_DIR)/config/_config.hpp\"" \
	   "#include \"$(MFEM_REAL_DIR)/$${hdr}\"" > $(BLD)$${hdr}; done
	@printf "\nBuild destination: $(BUILD_DIR) [$(BUILD_REAL_DIR)]\n\n"

help:
	$(info $(value MFEM_HELP_MSG))
	@true

status info:
	$(info MFEM_VERSION           = $(MFEM_VERSION) [v$(MFEM_VERSION_STRING)])
	$(info MFEM_GIT_STRING        = $(MFEM_GIT_STRING))
	$(info MFEM_USE_MPI           = $(MFEM_USE_MPI))
	$(info MFEM_USE_METIS         = $(MFEM_USE_METIS))
	$(info MFEM_USE_METIS_5       = $(MFEM_USE_METIS_5))
	$(info MFEM_DEBUG             = $(MFEM_DEBUG))
	$(info MFEM_USE_EXCEPTIONS    = $(MFEM_USE_EXCEPTIONS))
	$(info MFEM_USE_GZSTREAM      = $(MFEM_USE_GZSTREAM))
	$(info MFEM_USE_LIBUNWIND     = $(MFEM_USE_LIBUNWIND))
	$(info MFEM_USE_LAPACK        = $(MFEM_USE_LAPACK))
	$(info MFEM_THREAD_SAFE       = $(MFEM_THREAD_SAFE))
	$(info MFEM_USE_OPENMP        = $(MFEM_USE_OPENMP))
	$(info MFEM_USE_LEGACY_OPENMP = $(MFEM_USE_LEGACY_OPENMP))
	$(info MFEM_USE_MEMALLOC      = $(MFEM_USE_MEMALLOC))
	$(info MFEM_TIMER_TYPE        = $(MFEM_TIMER_TYPE))
	$(info MFEM_USE_SUNDIALS      = $(MFEM_USE_SUNDIALS))
	$(info MFEM_USE_MESQUITE      = $(MFEM_USE_MESQUITE))
	$(info MFEM_USE_SUITESPARSE   = $(MFEM_USE_SUITESPARSE))
	$(info MFEM_USE_SUPERLU       = $(MFEM_USE_SUPERLU))
	$(info MFEM_USE_STRUMPACK     = $(MFEM_USE_STRUMPACK))
	$(info MFEM_USE_GECKO         = $(MFEM_USE_GECKO))
	$(info MFEM_USE_GINKGO        = $(MFEM_USE_GINKGO))
	$(info MFEM_USE_GNUTLS        = $(MFEM_USE_GNUTLS))
	$(info MFEM_USE_NETCDF        = $(MFEM_USE_NETCDF))
	$(info MFEM_USE_PETSC         = $(MFEM_USE_PETSC))
	$(info MFEM_USE_MPFR          = $(MFEM_USE_MPFR))
	$(info MFEM_USE_SIDRE         = $(MFEM_USE_SIDRE))
	$(info MFEM_USE_CONDUIT       = $(MFEM_USE_CONDUIT))
	$(info MFEM_USE_PUMI          = $(MFEM_USE_PUMI))
	$(info MFEM_USE_HIOP          = $(MFEM_USE_HIOP))
	$(info MFEM_USE_GSLIB         = $(MFEM_USE_GSLIB))
	$(info MFEM_USE_CUDA          = $(MFEM_USE_CUDA))
	$(info MFEM_USE_HIP           = $(MFEM_USE_HIP))
	$(info MFEM_USE_RAJA          = $(MFEM_USE_RAJA))
	$(info MFEM_USE_OCCA          = $(MFEM_USE_OCCA))
	$(info MFEM_USE_CEED          = $(MFEM_USE_CEED))
	$(info MFEM_USE_JIT           = $(MFEM_USE_JIT))
	$(info MFEM_CXX               = $(value MFEM_CXX))
	$(info MFEM_CPPFLAGS          = $(value MFEM_CPPFLAGS))
	$(info MFEM_CXXFLAGS          = $(value MFEM_CXXFLAGS))
	$(info MFEM_TPLFLAGS          = $(value MFEM_TPLFLAGS))
	$(info MFEM_INCFLAGS          = $(value MFEM_INCFLAGS))
	$(info MFEM_FLAGS             = $(value MFEM_FLAGS))
	$(info MFEM_LINK_FLAGS        = $(value MFEM_LINK_FLAGS))
	$(info MFEM_EXT_LIBS          = $(value MFEM_EXT_LIBS))
	$(info MFEM_LIBS              = $(value MFEM_LIBS))
	$(info MFEM_LIB_FILE          = $(value MFEM_LIB_FILE))
	$(info MFEM_BUILD_TAG         = $(value MFEM_BUILD_TAG))
	$(info MFEM_PREFIX            = $(value MFEM_PREFIX))
	$(info MFEM_BIN_DIR           = $(value MFEM_BIN_DIR))
	$(info MFEM_INC_DIR           = $(value MFEM_INC_DIR))
	$(info MFEM_LIB_DIR           = $(value MFEM_LIB_DIR))
	$(info MFEM_STATIC            = $(MFEM_STATIC))
	$(info MFEM_SHARED            = $(MFEM_SHARED))
	$(info MFEM_BUILD_DIR         = $(MFEM_BUILD_DIR))
	$(info MFEM_MPIEXEC           = $(MFEM_MPIEXEC))
	$(info MFEM_MPIEXEC_NP        = $(MFEM_MPIEXEC_NP))
	$(info MFEM_MPI_NP            = $(MFEM_MPI_NP))
	@true

ASTYLE = astyle --options=$(SRC)config/mfem.astylerc
FORMAT_FILES = $(foreach dir,$(DIRS) $(EM_DIRS) config,"$(dir)/*.?pp")
FORMAT_FILES += "tests/unit/*.cpp"
FORMAT_FILES += $(foreach dir,general linalg mesh fem,"tests/unit/$(dir)/*.?pp")

DEPRECATION_WARNING := \
"This feature is planned for removal in the next release."\
"Please open an issue at github.com/mfem/mfem/issues if you depend on it."
deprecation-warnings:
	@if [ -t 1 ]; then\
	  red="\033[0;31m";\
	  yellow="\033[0;33m";\
	  end="\033[0m";\
	fi;\
	if [ $(MFEM_USE_LEGACY_OPENMP) = YES ]; then\
	  printf $$red"[MFEM_USE_LEGACY_OPENMP]"$$end": "$$yellow"%s"$$end"\n"\
	  $(DEPRECATION_WARNING);\
	fi

style:
	@if ! $(ASTYLE) $(FORMAT_FILES) | grep Formatted; then\
	   echo "No source files were changed.";\
	fi

# Print the contents of a makefile variable, e.g.: 'make print-MFEM_LIBS'.
print-%:
	$(info [ variable name]: $*)
	$(info [        origin]: $(origin $*))
	$(info [         value]: $(value $*))
	$(info [expanded value]: $($*))
	$(info )
	@true

# Print the contents of all makefile variables.
.PHONY: printall
printall: $(subst :,\:,$(foreach var,$(.VARIABLES),print-$(var)))
	@true<|MERGE_RESOLUTION|>--- conflicted
+++ resolved
@@ -547,14 +547,9 @@
 	$(MAKE) -C $(BLD)$(@D) $(@F)
 
 clean: $(addsuffix /clean,$(EM_DIRS) $(TEST_DIRS))
-<<<<<<< HEAD
-	rm -rf $(addprefix $(BLD),$(foreach d,$(DIRS),$(d)/*{.o,~}) \
-	   *~ libmfem.* deps.mk $(BLD)mpp $(BLD)jit)
-=======
 	rm -f $(addprefix $(BLD),$(foreach d,$(DIRS),$(d)/*.o))
 	rm -f $(addprefix $(BLD),$(foreach d,$(DIRS),$(d)/*~))
-	rm -rf $(addprefix $(BLD),*~ libmfem.* deps.mk)
->>>>>>> 4b766897
+	rm -rf $(addprefix $(BLD),*~ libmfem.* deps.mk mpp jit)
 
 distclean: clean config/clean doc/clean
 	rm -rf mfem/
