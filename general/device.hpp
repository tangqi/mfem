// Copyright (c) 2010, Lawrence Livermore National Security, LLC. Produced at
// the Lawrence Livermore National Laboratory. LLNL-CODE-443211. All Rights
// reserved. See file COPYRIGHT for details.
//
// This file is part of the MFEM library. For more information and source code
// availability see http://mfem.org.
//
// MFEM is free software; you can redistribute it and/or modify it under the
// terms of the GNU Lesser General Public License (as published by the Free
// Software Foundation) version 2.1 dated February 1999.

#ifndef MFEM_DEVICE_HPP
#define MFEM_DEVICE_HPP

#include "globals.hpp"
#include "mem_manager.hpp"

namespace mfem
{

/// MFEM backends.
/** Individual backends will generally implement only a subset of the kernels
    implemented by the default CPU backend. The goal of the backends is to
    accelerate data-parallel portions of the code and they can use a device
    memory space (e.g. GPUs) or share the memory space of the host (OpenMP). */
struct Backend
{
   /** @brief In the documentation below, we use square brackets to indicate the
       type of the backend: host or device. */
   enum Id
   {
      /// [host] Default CPU backend: sequential execution on each MPI rank.
      CPU = 1 << 0,
      /// [host] OpenMP backend. Enabled when MFEM_USE_OPENMP = YES.
      OMP = 1 << 1,
      /// [device] CUDA backend. Enabled when MFEM_USE_CUDA = YES.
      CUDA = 1 << 2,
      /** @brief [host] RAJA CPU backend: sequential execution on each MPI rank.
          Enabled when MFEM_USE_RAJA = YES. */
      RAJA_CPU = 1 << 3,
      /** @brief [host] RAJA OpenMP backend. Enabled when MFEM_USE_RAJA = YES
          and MFEM_USE_OPENMP = YES. */
      RAJA_OMP = 1 << 4,
      /** @brief [device] RAJA CUDA backend. Enabled when MFEM_USE_RAJA = YES
          and MFEM_USE_CUDA = YES. */
      RAJA_CUDA = 1 << 5,
      /** @brief [host] OCCA CPU backend: sequential execution on each MPI rank.
          Enabled when MFEM_USE_OCCA = YES. */
      OCCA_CPU = 1 << 6,
      /// [host] OCCA OpenMP backend. Enabled when MFEM_USE_OCCA = YES.
      OCCA_OMP = 1 << 7,
      /** @brief [device] OCCA CUDA backend. Enabled when MFEM_USE_OCCA = YES
          and MFEM_USE_CUDA = YES. */
      OCCA_CUDA = 1 << 8,
      /** @brief [device] Debug backend. Enabled when MFEM_USE_MM = YES and
          MFEM_DEBUG = YES. */
      DEBUG = 1 << 9,
      /// [device] CUDA backend with UVM. Enabled when MFEM_USE_CUDA = YES.
      CUDA_UVM = 1 << 10,
   };

   /** @brief Additional useful constants. For example, the *_MASK constants can
       be used with Device::Allows(). */
   enum
   {
      /// Number of backends: from (1 << 0) to (1 << (NUM_BACKENDS-1)).
<<<<<<< HEAD
      NUM_BACKENDS = 11,
      /// Biwise-OR of all CUDA backends
      CUDA_MASK = CUDA | CUDA_UVM | RAJA_CUDA | OCCA_CUDA,
      /// Biwise-OR of all RAJA backends
      RAJA_MASK = RAJA_CPU | RAJA_OMP | RAJA_CUDA,
      /// Biwise-OR of all OCCA backends
      OCCA_MASK = OCCA_CPU | OCCA_OMP | OCCA_CUDA,
      /// Biwise-OR of all OpenMP backends
      OMP_MASK = OMP | RAJA_OMP | OCCA_OMP,
      /// Biwise-OR of all device backends
      DEVICE_MASK = CUDA_MASK | DEBUG
=======
      NUM_BACKENDS = 9,

      /// Biwise-OR of all CPU backends
      CPU_MASK = CPU | RAJA_CPU | OCCA_CPU,
      /// Biwise-OR of all CUDA backends
      CUDA_MASK = CUDA | RAJA_CUDA | OCCA_CUDA,
      /// Biwise-OR of all OpenMP backends
      OMP_MASK = OMP | RAJA_OMP | OCCA_OMP,
      /// Biwise-OR of all device backends
      DEVICE_MASK = CUDA_MASK,

      /// Biwise-OR of all RAJA backends
      RAJA_MASK = RAJA_CPU | RAJA_OMP | RAJA_CUDA,
      /// Biwise-OR of all OCCA backends
      OCCA_MASK = OCCA_CPU | OCCA_OMP | OCCA_CUDA
>>>>>>> 40795c21
   };
};


/** @brief The MFEM Device class abstracts hardware devices such as GPUs, as
    well as programming models such as CUDA, OCCA, RAJA and OpenMP. */
/** This class represents a "virtual device" with the following properties:
    - At most one object of this class can be constructed and that object is
      controlled by its static methods.
    - If no Device object is constructed, the static methods will use a default
      global object which is never configured and always uses Backend::CPU.
    - Once configured, the object cannot be re-configured during the program
      lifetime.
    - MFEM classes use this object to determine where (host or device) to
      perform an operation and which backend implementation to use.
    - Multiple backends can be configured at the same time; currently, a fixed
      priority order is used to select a specific backend from the list of
      configured backends. See the Backend class and the Configure() method in
      this class for details. */
class Device
{
private:
   enum MODES {SEQUENTIAL, ACCELERATED};

<<<<<<< HEAD
   MODES mode, saved; ///< Current and saved modes

=======
   static Device device_singleton;

   MODES mode;
>>>>>>> 40795c21
   int dev = 0; ///< Device ID of the configured device.
   int ngpu = -1; ///< Number of detected devices; -1: not initialized.
   unsigned long backends; ///< Bitwise-OR of all configured backends.
   /// Set to true during configuration, except in 'device_singleton'.
   bool destroy_mm;

   MemoryType mem_type;    ///< Current Device MemoryType
   MemoryClass mem_class;  ///< Current Device MemoryClass

<<<<<<< HEAD
   Device()
      : mode(Device::SEQUENTIAL),
        saved(Device::SEQUENTIAL),
        backends(Backend::CPU),
        allowed_backends(backends) { }
=======
>>>>>>> 40795c21
   Device(Device const&);
   void operator=(Device const&);
   static Device& Get() { return device_singleton; }

   /// Setup switcher based on configuration settings
   void Setup(const int dev = 0);

   void MarkBackend(Backend::Id b) { backends |= b; }

   void UpdateMemoryTypeAndClass();

   /// Enable the use of the configured device in the code that follows.
   /** After this call MFEM classes will use the backend kernels whenever
       possible, transferring data automatically to the device, if necessary.

       If the only configured backend is the default host CPU one, the device
       will remain disabled.

       If the device is actually enabled, this method will also update the
       current MemoryType and MemoryClass. */
   static void Enable();

public:
   /** @brief Default constructor. Unless Configure() is called later, the
       default Backend::CPU will be used. */
   /** @note At most one Device object can be constructed during the lifetime of
       a program.
       @note This object should be destroyed after all other MFEM objects that
       use the Device are destroyed. */
   Device()
      : mode(Device::SEQUENTIAL),
        backends(Backend::CPU),
        destroy_mm(false),
        mem_type(MemoryType::HOST),
        mem_class(MemoryClass::HOST)
   { }

   /** @brief Construct a Device and configure it based on the @a device string.
       See Configure() for more details. */
   /** @note At most one Device object can be constructed during the lifetime of
       a program.
       @note This object should be destroyed after all other MFEM objects that
       use the Device are destroyed. */
   Device(const std::string &device, const int dev = 0)
      : mode(Device::SEQUENTIAL),
        backends(Backend::CPU),
        destroy_mm(false),
        mem_type(MemoryType::HOST),
        mem_class(MemoryClass::HOST)
   { Configure(device, dev); }

   /// Destructor.
   ~Device();

   /// Configure the Device backends.
   /** The string parameter @a device must be a comma-separated list of backend
       string names (see below). The @a dev argument specifies the ID of the
       actual devices (e.g. GPU) to use.
       * The available backends are described by the Backend class.
       * The string name of a backend is the lowercase version of the
         Backend::Id enumeration constant with '_' replaced by '-', e.g. the
         string name of 'RAJA_CPU' is 'raja-cpu'.
       * The 'cpu' backend is always enabled with lowest priority.
       * The current backend priority from highest to lowest is: 'occa-cuda',
         'raja-cuda', 'cuda', 'occa-omp', 'raja-omp', 'omp', 'occa-cpu',
         'raja-cpu', 'cpu'.
       * Multiple backends can be configured at the same time.
       * Only one 'occa-*' backend can be configured at a time.
       * The backend 'occa-cuda' enables the 'cuda' backend unless 'raja-cuda'
         is already enabled. */
   void Configure(const std::string &device, const int dev = 0);

   /// Print the configuration of the MFEM virtual device object.
   void Print(std::ostream &out = mfem::out);

   /// Return true if Configure() has been called previously.
   static inline bool IsConfigured() { return Get().ngpu >= 0; }

   /// Return true if an actual device (e.g. GPU) has been configured.
   static inline bool IsAvailable() { return Get().ngpu > 0; }

<<<<<<< HEAD
   /// Enable the use of the configured device in the code that follows.
   /** After this call MFEM classes will use the backend kernels whenever
       possible, transferring data automatically to the device, if necessary.

       If the only configured backend is the default host CPU one, the device
       will remain disabled. */
   static inline void Enable(const bool restore = false)
   {
      if (Get().backends & ~Backend::CPU)
      {
         Get().mode = restore ? Get().saved : Device::ACCELERATED;
         Get().allowed_backends = Get().backends;
      }
   }

   /// Disable the use of the configured device in the code that follows.
   /** After this call MFEM classes will only use default CPU kernels,
       transferring data automatically from the device, if necessary. */
   static inline void Disable(const bool save = false)
   {
      if (save) { Get().saved = Get().mode; }
      Get().mode = Device::SEQUENTIAL;
      Get().allowed_backends = Backend::CPU;
   }

   /// Return true if the Device is enabled.
=======
   /// Return true if any backend other than Backend::CPU is enabled.
>>>>>>> 40795c21
   static inline bool IsEnabled() { return Get().mode == ACCELERATED; }

   /// The opposite of IsEnabled().
   static inline bool IsDisabled() { return !IsEnabled(); }

   /** @brief Return true if any of the backends in the backend mask, @a b_mask,
       are allowed. */
   /** This method can be used with any of the Backend::Id constants, the
       Backend::*_MASK, or combinations of those. */
   static inline bool Allows(unsigned long b_mask)
   { return Get().backends & b_mask; }

   /** @brief Get the current Device MemoryType. This is the MemoryType used by
       most MFEM classes when allocating memory to be used with device kernels.
   */
   static inline MemoryType GetMemoryType() { return Get().mem_type; }

   /** @brief Get the current Device MemoryClass. This is the MemoryClass used
       by most MFEM device kernels to access Memory objects. */
   static inline MemoryClass GetMemoryClass() { return Get().mem_class; }
};


// Inline Memory access functions using the mfem::Device MemoryClass or
// MemoryClass::HOST.

/** @brief Get a pointer for read access to @a mem with the mfem::Device
    MemoryClass, if @a on_dev = true, or MemoryClass::HOST, otherwise. */
/** Also, if @a on_dev = true, the device flag of @a mem will be set. */
template <typename T>
inline const T *Read(const Memory<T> &mem, int size, bool on_dev = true)
{
   if (!on_dev)
   {
      return mem.Read(MemoryClass::HOST, size);
   }
   else
   {
      mem.UseDevice(true);
      return mem.Read(Device::GetMemoryClass(), size);
   }
}

/** @brief Shortcut to Read(const Memory<T> &mem, int size, false) */
template <typename T>
inline const T *HostRead(const Memory<T> &mem, int size)
{
   return mfem::Read(mem, size, false);
}

/** @brief Get a pointer for write access to @a mem with the mfem::Device
    MemoryClass, if @a on_dev = true, or MemoryClass::HOST, otherwise. */
/** Also, if @a on_dev = true, the device flag of @a mem will be set. */
template <typename T>
inline T *Write(Memory<T> &mem, int size, bool on_dev = true)
{
   if (!on_dev)
   {
      return mem.Write(MemoryClass::HOST, size);
   }
   else
   {
      mem.UseDevice(true);
      return mem.Write(Device::GetMemoryClass(), size);
   }
}

/** @brief Shortcut to Write(const Memory<T> &mem, int size, false) */
template <typename T>
inline const T *HostWrite(const Memory<T> &mem, int size)
{
   return mfem::Write(mem, size, false);
}

/** @brief Get a pointer for read+write access to @a mem with the mfem::Device
    MemoryClass, if @a on_dev = true, or MemoryClass::HOST, otherwise. */
/** Also, if @a on_dev = true, the device flag of @a mem will be set. */
template <typename T>
inline T *ReadWrite(Memory<T> &mem, int size, bool on_dev = true)
{
   if (!on_dev)
   {
      return mem.ReadWrite(MemoryClass::HOST, size);
   }
   else
   {
      mem.UseDevice(true);
      return mem.ReadWrite(Device::GetMemoryClass(), size);
   }
}

/** @brief Shortcut to ReadWrite(const Memory<T> &mem, int size, false) */
template <typename T>
inline const T *HostReadWrite(const Memory<T> &mem, int size)
{
   return mfem::ReadWrite(mem, size, false);
}

} // mfem

#endif // MFEM_DEVICE_HPP<|MERGE_RESOLUTION|>--- conflicted
+++ resolved
@@ -54,9 +54,9 @@
       OCCA_CUDA = 1 << 8,
       /** @brief [device] Debug backend. Enabled when MFEM_USE_MM = YES and
           MFEM_DEBUG = YES. */
-      DEBUG = 1 << 9,
+      DEBUG = 1 << 9//,
       /// [device] CUDA backend with UVM. Enabled when MFEM_USE_CUDA = YES.
-      CUDA_UVM = 1 << 10,
+      //CUDA_UVM = 1 << 10,
    };
 
    /** @brief Additional useful constants. For example, the *_MASK constants can
@@ -64,7 +64,7 @@
    enum
    {
       /// Number of backends: from (1 << 0) to (1 << (NUM_BACKENDS-1)).
-<<<<<<< HEAD
+/* HEAD
       NUM_BACKENDS = 11,
       /// Biwise-OR of all CUDA backends
       CUDA_MASK = CUDA | CUDA_UVM | RAJA_CUDA | OCCA_CUDA,
@@ -76,8 +76,8 @@
       OMP_MASK = OMP | RAJA_OMP | OCCA_OMP,
       /// Biwise-OR of all device backends
       DEVICE_MASK = CUDA_MASK | DEBUG
-=======
-      NUM_BACKENDS = 9,
+*/
+      NUM_BACKENDS = 10,
 
       /// Biwise-OR of all CPU backends
       CPU_MASK = CPU | RAJA_CPU | OCCA_CPU,
@@ -86,13 +86,11 @@
       /// Biwise-OR of all OpenMP backends
       OMP_MASK = OMP | RAJA_OMP | OCCA_OMP,
       /// Biwise-OR of all device backends
-      DEVICE_MASK = CUDA_MASK,
-
+      DEVICE_MASK = CUDA_MASK /*| DEBUG*/,
       /// Biwise-OR of all RAJA backends
       RAJA_MASK = RAJA_CPU | RAJA_OMP | RAJA_CUDA,
       /// Biwise-OR of all OCCA backends
       OCCA_MASK = OCCA_CPU | OCCA_OMP | OCCA_CUDA
->>>>>>> 40795c21
    };
 };
 
@@ -117,14 +115,9 @@
 private:
    enum MODES {SEQUENTIAL, ACCELERATED};
 
-<<<<<<< HEAD
-   MODES mode, saved; ///< Current and saved modes
-
-=======
    static Device device_singleton;
 
    MODES mode;
->>>>>>> 40795c21
    int dev = 0; ///< Device ID of the configured device.
    int ngpu = -1; ///< Number of detected devices; -1: not initialized.
    unsigned long backends; ///< Bitwise-OR of all configured backends.
@@ -134,14 +127,6 @@
    MemoryType mem_type;    ///< Current Device MemoryType
    MemoryClass mem_class;  ///< Current Device MemoryClass
 
-<<<<<<< HEAD
-   Device()
-      : mode(Device::SEQUENTIAL),
-        saved(Device::SEQUENTIAL),
-        backends(Backend::CPU),
-        allowed_backends(backends) { }
-=======
->>>>>>> 40795c21
    Device(Device const&);
    void operator=(Device const&);
    static Device& Get() { return device_singleton; }
@@ -223,36 +208,7 @@
    /// Return true if an actual device (e.g. GPU) has been configured.
    static inline bool IsAvailable() { return Get().ngpu > 0; }
 
-<<<<<<< HEAD
-   /// Enable the use of the configured device in the code that follows.
-   /** After this call MFEM classes will use the backend kernels whenever
-       possible, transferring data automatically to the device, if necessary.
-
-       If the only configured backend is the default host CPU one, the device
-       will remain disabled. */
-   static inline void Enable(const bool restore = false)
-   {
-      if (Get().backends & ~Backend::CPU)
-      {
-         Get().mode = restore ? Get().saved : Device::ACCELERATED;
-         Get().allowed_backends = Get().backends;
-      }
-   }
-
-   /// Disable the use of the configured device in the code that follows.
-   /** After this call MFEM classes will only use default CPU kernels,
-       transferring data automatically from the device, if necessary. */
-   static inline void Disable(const bool save = false)
-   {
-      if (save) { Get().saved = Get().mode; }
-      Get().mode = Device::SEQUENTIAL;
-      Get().allowed_backends = Backend::CPU;
-   }
-
-   /// Return true if the Device is enabled.
-=======
    /// Return true if any backend other than Backend::CPU is enabled.
->>>>>>> 40795c21
    static inline bool IsEnabled() { return Get().mode == ACCELERATED; }
 
    /// The opposite of IsEnabled().
