--- conflicted
+++ resolved
@@ -1046,19 +1046,7 @@
 #ifdef MFEM_USE_HIP
    if (Device::Allows(Backend::HIP_MASK))
    {
-<<<<<<< HEAD
-      auto m_data = HostRead();
-      auto v_data = v.HostRead();
-      double prod = 0.0;
-      const int N = size;
-      for (int i = 0; i < N; i++)
-      {
-         prod += m_data[i] * v_data[i];
-      }
-      return prod;
-=======
       return hipVectorDot(size, m_data, v_data);
->>>>>>> c390dbbc
    }
 #endif
 
