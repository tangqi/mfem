--- conflicted
+++ resolved
@@ -1017,17 +1017,10 @@
 /**
 @brief Wrapper for Hypre's native parallel ILU preconditioner.
 
-<<<<<<< HEAD
-The default ILU factorization type is ILU(k).  If you need to change this,
-or any other option, you can use the HYPRE_Solver method to cast the object for
-use with Hypre's native functions.  For example, if want to use natural
-ordering rather than RCM reordering, you can use the following approach:
-=======
 The default ILU factorization type is ILU(k).  If you need to change this, or
 any other option, you can use the HYPRE_Solver method to cast the object for use
 with Hypre's native functions. For example, if want to use natural ordering
 rather than RCM reordering, you can use the following approach:
->>>>>>> 983c83d4
 
 @code
 mfem::HypreILU ilu();
