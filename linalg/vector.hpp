--- conflicted
+++ resolved
@@ -291,17 +291,13 @@
        the -val in from this Vector. */
    void GetSubVector(const Array<int> &dofs, double *elem_data) const;
 
-<<<<<<< HEAD
    // ADDED //
    void GetSubVector(int index_lo, int index_high, Vector &elemvect) const;
    // ADDED //
 
-   /// Set the entries listed in `dofs` to the given `value`.
-=======
    /// Set the entries listed in @a dofs to the given @a value.
    /** Negative dof values cause the -dof-1 position in this Vector to receive
        the -value. */
->>>>>>> 6ba8d18e
    void SetSubVector(const Array<int> &dofs, const double value);
 
    /** @brief Set the entries listed in @a dofs to the values given in the @a
@@ -314,17 +310,13 @@
        Vector to receive the -val from @a elem_data. */
    void SetSubVector(const Array<int> &dofs, double *elem_data);
 
-<<<<<<< HEAD
    // ADDED //
    void SetSubVector(int index_low, int index_high, Vector &elemvect);
    // ADDED //
 
-   /// Add (element) subvector to the vector.
-=======
    /** @brief Add elements of the @a elemvect Vector to the entries listed in @a
        dofs. Negative dof values cause the -dof-1 position in this Vector to add
        the -val from @a elemvect. */
->>>>>>> 6ba8d18e
    void AddElementVector(const Array<int> & dofs, const Vector & elemvect);
 
    /** @brief Add elements of the @a elem_data array to the entries listed in @a
@@ -338,15 +330,11 @@
    void AddElementVector(const Array<int> & dofs, const double a,
                          const Vector & elemvect);
 
-<<<<<<< HEAD
    // ADDED //
    void AddElementVector(int index_low, int index_high, double c, Vector &elemvect);
    // ADDED //
 
-   /// Set all vector entries NOT in the 'dofs' array to the given 'val'.
-=======
    /// Set all vector entries NOT in the @a dofs Array to the given @a val.
->>>>>>> 6ba8d18e
    void SetSubVectorComplement(const Array<int> &dofs, const double val);
 
    /// Prints vector to stream out.
