--- conflicted
+++ resolved
@@ -180,7 +180,6 @@
    own_ParVector = 0;
 }
 
-
 Vector * HypreParVector::GlobalVector() const
 {
    hypre_Vector *hv = hypre_ParVectorToVectorAll(*this);
@@ -1038,41 +1037,6 @@
 HypreParMatrix * HypreParMatrix::ExtractSubmatrix(Array<int> &indices,
                                                   double threshhold) const
 {
-<<<<<<< HEAD
-    if (!(A->comm)) {
-        BuildComm();
-    }
-
-    hypre_ParCSRMatrix *submat;
-
-    // Get number of rows stored on this processor
-    int local_num_vars = hypre_CSRMatrixNumRows(hypre_ParCSRMatrixDiag(A));
-
-    // Form hypre CF-splitting array designating submatrix as F-points (-1)
-    int *CF_marker = new int[local_num_vars];
-    std::fill_n(CF_marker, local_num_vars, 1);
-    for (int j=0; j<indices.Size(); j++) {
-        if (indices[j] > local_num_vars) {
-            std::cout << "WARNING : " << indices[j] << " > " << local_num_vars << "\n";
-        }
-        CF_marker[indices[j]] = -1;
-    }
-
-    // Construct cpts_global array on hypre matrix structure
-    int *cpts_global;
-    hypre_BoomerAMGCoarseParms(MPI_COMM_WORLD, local_num_vars, 1, NULL,
-                               CF_marker, NULL, &cpts_global);
-
-    // Extract submatrix into *submat
-    hypre_ParCSRMatrixExtractSubmatrixFC(A, CF_marker, cpts_global,
-                                         "FF", &submat, threshhold);
-
-    delete[] CF_marker;
-    free(cpts_global);
-    return new HypreParMatrix(submat);
-}
-
-=======
    if (!(A->comm))
    {
       BuildComm();
@@ -1110,7 +1074,6 @@
 }
 
 
->>>>>>> 01d916f3
 HYPRE_Int HypreParMatrix::Mult(HypreParVector &x, HypreParVector &y,
                                double a, double b)
 {
@@ -3240,15 +3203,6 @@
 
 void HypreBoomerAMG::SetLAIROptions(int distance,
                                     std::string prerelax,
-<<<<<<< HEAD
-                                    std::string postrelax, 
-                                    double strength_tolC,
-                                    double strength_tolR,
-                                    double filter_tolR,
-                                    int interp_type, 
-                                    int relax_type,
-                                    double filterA_tol, 
-=======
                                     std::string postrelax,
                                     double strength_tolC,
                                     double strength_tolR,
@@ -3256,7 +3210,6 @@
                                     int interp_type,
                                     int relax_type,
                                     double filterA_tol,
->>>>>>> 01d916f3
                                     int splitting,
                                     int blksize,
                                     int Sabs)
@@ -3368,15 +3321,6 @@
 
 void HypreBoomerAMG::SetNAIROptions(int neumann_degree,
                                     std::string prerelax,
-<<<<<<< HEAD
-                                    std::string postrelax, 
-                                    double strength_tolC,
-                                    double strength_tolR,
-                                    double filter_tolR,
-                                    int interp_type, 
-                                    int relax_type,
-                                    double filterA_tol, 
-=======
                                     std::string postrelax,
                                     double strength_tolC,
                                     double strength_tolR,
@@ -3384,7 +3328,6 @@
                                     int interp_type,
                                     int relax_type,
                                     double filterA_tol,
->>>>>>> 01d916f3
                                     int splitting,
                                     int blksize,
                                     int Sabs)
@@ -3407,17 +3350,6 @@
       grid_relax_points[3] = (int *) malloc(sizeof(int));
       grid_relax_points[3][0] = 0;
 
-<<<<<<< HEAD
-      // set down relax scheme 
-      for(unsigned int i = 0; i<ns_down; i++) {
-         if (prerelax.compare(i,1,F) == 0) {
-            grid_relax_points[1][i] = -1;
-         }
-         else if (prerelax.compare(i,1,C) == 0) {
-            grid_relax_points[1][i] = 1;
-         }
-         else if (prerelax.compare(i,1,A) == 0) {
-=======
       // set down relax scheme
       for (unsigned int i = 0; i<ns_down; i++)
       {
@@ -3431,22 +3363,10 @@
          }
          else if (prerelax.compare(i,1,A) == 0)
          {
->>>>>>> 01d916f3
             grid_relax_points[1][i] = 0;
          }
       }
 
-<<<<<<< HEAD
-      // set up relax scheme 
-      for(unsigned int i = 0; i<ns_up; i++) {
-         if (postrelax.compare(i,1,F) == 0) {
-            grid_relax_points[2][i] = -1;
-         }
-         else if (postrelax.compare(i,1,C) == 0) {
-            grid_relax_points[2][i] = 1;
-         }
-         else if (postrelax.compare(i,1,A) == 0) {
-=======
       // set up relax scheme
       for (unsigned int i = 0; i<ns_up; i++)
       {
@@ -3460,7 +3380,6 @@
          }
          else if (postrelax.compare(i,1,A) == 0)
          {
->>>>>>> 01d916f3
             grid_relax_points[2][i] = 0;
          }
       }
@@ -3471,11 +3390,7 @@
 
       HYPRE_BoomerAMGSetInterpType(amg_precond, interp_type);
    }
-<<<<<<< HEAD
-   
-=======
-
->>>>>>> 01d916f3
+
    //HYPRE_BoomerAMGSetMaxRowSum(amg_precond, 0.8);
    if (Sabs)
    {
@@ -3490,21 +3405,12 @@
    }
 
    HYPRE_BoomerAMGSetCoarsenType(amg_precond, splitting);
-<<<<<<< HEAD
-   
+
    /* does not support aggressive coarsening */
    HYPRE_BoomerAMGSetAggNumLevels(amg_precond, 0);
-   
+
    HYPRE_BoomerAMGSetStrongThreshold(amg_precond, strength_tolC);
-   
-=======
-
-   /* does not support aggressive coarsening */
-   HYPRE_BoomerAMGSetAggNumLevels(amg_precond, 0);
-
-   HYPRE_BoomerAMGSetStrongThreshold(amg_precond, strength_tolC);
-
->>>>>>> 01d916f3
+
    if (neumann_degree > 0)
    {
       HYPRE_BoomerAMGSetStrongThresholdR(amg_precond, strength_tolR);
