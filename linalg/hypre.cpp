--- conflicted
+++ resolved
@@ -1597,7 +1597,6 @@
    }
 }
 
-<<<<<<< HEAD
 /* job =  0, extract block diagonal of A and scale A into C
  * job =  1, job 0 + scale b into d
  * job =  2, use A to scale b only
@@ -1631,9 +1630,36 @@
 
    return -1;
 }
-=======
+
 #if MFEM_HYPRE_VERSION < 21400
->>>>>>> 6ba8d18e
+
+HypreParMatrix *Add(double alpha, const HypreParMatrix &A,
+                    double beta,  const HypreParMatrix &B)
+{
+   hypre_ParCSRMatrix *C_hypre =
+      internal::hypre_ParCSRMatrixAdd(const_cast<HypreParMatrix &>(A),
+                                      const_cast<HypreParMatrix &>(B));
+   MFEM_VERIFY(C_hypre, "error in hypre_ParCSRMatrixAdd");
+
+   hypre_MatvecCommPkgCreate(C_hypre);
+   HypreParMatrix *C = new HypreParMatrix(C_hypre);
+   *C = 0.0;
+   C->Add(alpha, A);
+   C->Add(beta, B);
+
+   return C;
+}
+
+HypreParMatrix * ParAdd(const HypreParMatrix *A, const HypreParMatrix *B)
+{
+   hypre_ParCSRMatrix * C = internal::hypre_ParCSRMatrixAdd(*A,*B);
+
+   hypre_MatvecCommPkgCreate(C);
+
+   return new HypreParMatrix(C);
+}
+
+#else
 
 HypreParMatrix *Add(double alpha, const HypreParMatrix &A,
                     double beta,  const HypreParMatrix &B)
@@ -1653,37 +1679,6 @@
    hypre_MatvecCommPkgCreate(C_hypre);
 
    return new HypreParMatrix(C_hypre);
-}
-
-HypreParMatrix * ParAdd(const HypreParMatrix *A, const HypreParMatrix *B)
-{
-   hypre_ParCSRMatrix *C;
-   hypre_ParcsrAdd(1.0, *A, 1.0, *B, &C);
-
-   hypre_MatvecCommPkgCreate(C);
-
-   return new HypreParMatrix(C);
-}
-
-HypreParMatrix * ParAdd(const HypreParMatrix *A, const HypreParMatrix *B)
-{
-   hypre_ParCSRMatrix * C = internal::hypre_ParCSRMatrixAdd(*A,*B);
-
-   hypre_MatvecCommPkgCreate(C);
-
-   return new HypreParMatrix(C);
-}
-
-#else
-
-HypreParMatrix *Add(double alpha, const HypreParMatrix &A,
-                    double beta,  const HypreParMatrix &B)
-{
-   hypre_ParCSRMatrix *C;
-   hypre_ParcsrAdd(alpha, A, beta, B, &C);
-   hypre_MatvecCommPkgCreate(C);
-
-   return new HypreParMatrix(C);
 }
 
 HypreParMatrix * ParAdd(const HypreParMatrix *A, const HypreParMatrix *B)
