--- conflicted
+++ resolved
@@ -913,15 +913,9 @@
 
 void ParNCMesh::GetConformingSharedStructures(ParMesh &pmesh)
 {
-<<<<<<< HEAD
-   if (leaf_elements.Size())
-   {
-      // make sure we have entity_conf_group[x] and the ordering arrays
-=======
    // make sure we have entity_conf_group[x] and the ordering arrays
    if (leaf_elements.Size())
    {
->>>>>>> bc92fc1a
       for (int ent = 0; ent < Dim; ent++)
       {
          GetSharedList(ent);
