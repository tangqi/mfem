// Copyright (c) 2010-2020, Lawrence Livermore National Security, LLC. Produced
// at the Lawrence Livermore National Laboratory. All Rights reserved. See files
// LICENSE and NOTICE for details. LLNL-CODE-806117.
//
// This file is part of the MFEM library. For more information and source code
// availability visit https://mfem.org.
//
// MFEM is free software; you can redistribute it and/or modify it under the
// terms of the BSD-3 license. We welcome feedback and contributions, see file
// CONTRIBUTING.md for details.

#include "../config/config.hpp"

#ifdef MFEM_USE_MPI

#include "mesh_headers.hpp"
#include "../fem/fem.hpp"
#include "../general/sets.hpp"
#include "../general/sort_pairs.hpp"
#include "../general/text.hpp"
#include "../general/globals.hpp"

#include <iostream>
#include <fstream>

using namespace std;

namespace mfem
{

ParMesh::ParMesh(const ParMesh &pmesh, bool copy_nodes)
   : Mesh(pmesh, false),
     group_svert(pmesh.group_svert),
     group_sedge(pmesh.group_sedge),
     group_stria(pmesh.group_stria),
     group_squad(pmesh.group_squad),
     glob_elem_offset(-1),
     glob_offset_sequence(-1),
     gtopo(pmesh.gtopo)
{
   MyComm = pmesh.MyComm;
   NRanks = pmesh.NRanks;
   MyRank = pmesh.MyRank;

   // Duplicate the shared_edges
   shared_edges.SetSize(pmesh.shared_edges.Size());
   for (int i = 0; i < shared_edges.Size(); i++)
   {
      shared_edges[i] = pmesh.shared_edges[i]->Duplicate(this);
   }

   shared_trias = pmesh.shared_trias;
   shared_quads = pmesh.shared_quads;

   // Copy the shared-to-local index Arrays
   pmesh.svert_lvert.Copy(svert_lvert);
   pmesh.sedge_ledge.Copy(sedge_ledge);
   sface_lface = pmesh.sface_lface;

   // Do not copy face-neighbor data (can be generated if needed)
   have_face_nbr_data = false;

   // If pmesh has a ParNURBSExtension, it was copied by the Mesh copy ctor, so
   // there is no need to do anything here.

   // Copy ParNCMesh, if present
   if (pmesh.pncmesh)
   {
      pncmesh = new ParNCMesh(*pmesh.pncmesh);
      pncmesh->OnMeshUpdated(this);
   }
   else
   {
      pncmesh = NULL;
   }
   ncmesh = pncmesh;

   // Copy the Nodes as a ParGridFunction, including the FiniteElementCollection
   // and the FiniteElementSpace (as a ParFiniteElementSpace)
   if (pmesh.Nodes && copy_nodes)
   {
      FiniteElementSpace *fes = pmesh.Nodes->FESpace();
      const FiniteElementCollection *fec = fes->FEColl();
      FiniteElementCollection *fec_copy =
         FiniteElementCollection::New(fec->Name());
      ParFiniteElementSpace *pfes_copy =
         new ParFiniteElementSpace(*fes, *this, fec_copy);
      Nodes = new ParGridFunction(pfes_copy);
      Nodes->MakeOwner(fec_copy);
      *Nodes = *pmesh.Nodes;
      own_nodes = 1;
   }
}

ParMesh::ParMesh(MPI_Comm comm, Mesh &mesh, int *partitioning_,
                 int part_method)
   : glob_elem_offset(-1)
   , glob_offset_sequence(-1)
   , gtopo(comm)
{
   int *partitioning = NULL;
   Array<bool> activeBdrElem;

   MyComm = comm;
   MPI_Comm_size(MyComm, &NRanks);
   MPI_Comm_rank(MyComm, &MyRank);

   if (mesh.Nonconforming())
   {
      if (partitioning_)
      {
         partitioning = partitioning_;
      }
      ncmesh = pncmesh = new ParNCMesh(comm, *mesh.ncmesh, partitioning);
      if (!partitioning)
      {
         partitioning = new int[mesh.GetNE()];
         for (int i = 0; i < mesh.GetNE(); i++)
         {
            partitioning[i] = pncmesh->InitialPartition(i);
         }
      }

      pncmesh->Prune();

      Mesh::InitFromNCMesh(*pncmesh);
      pncmesh->OnMeshUpdated(this);

      pncmesh->GetConformingSharedStructures(*this);

      // SetMeshGen(); // called by Mesh::InitFromNCMesh(...) above
      meshgen = mesh.meshgen; // copy the global 'meshgen'

      mesh.attributes.Copy(attributes);
      mesh.bdr_attributes.Copy(bdr_attributes);

      GenerateNCFaceInfo();
   }
   else // mesh.Conforming()
   {
      Dim = mesh.Dim;
      spaceDim = mesh.spaceDim;

      ncmesh = pncmesh = NULL;

      if (partitioning_)
      {
         partitioning = partitioning_;
      }
      else
      {
         partitioning = mesh.GeneratePartitioning(NRanks, part_method);
      }

      // re-enumerate the partitions to better map to actual processor
      // interconnect topology !?

      Array<int> vert_global_local;
      NumOfVertices = BuildLocalVertices(mesh, partitioning, vert_global_local);
      NumOfElements = BuildLocalElements(mesh, partitioning, vert_global_local);

      Table *edge_element = NULL;
      NumOfBdrElements = BuildLocalBoundary(mesh, partitioning,
                                            vert_global_local,
                                            activeBdrElem, edge_element);

      SetMeshGen();
      meshgen = mesh.meshgen; // copy the global 'meshgen'

      mesh.attributes.Copy(attributes);
      mesh.bdr_attributes.Copy(bdr_attributes);

      NumOfEdges = NumOfFaces = 0;

      if (Dim > 1)
      {
         el_to_edge = new Table;
         NumOfEdges = Mesh::GetElementToEdgeTable(*el_to_edge, be_to_edge);
      }

      STable3D *faces_tbl = NULL;
      if (Dim == 3)
      {
         faces_tbl = GetElementToFaceTable(1);
      }

      GenerateFaces();

      ListOfIntegerSets  groups;
      {
         // the first group is the local one
         IntegerSet group;
         group.Recreate(1, &MyRank);
         groups.Insert(group);
      }

      MFEM_ASSERT(mesh.GetNFaces() == 0 || Dim >= 3, "");

      Array<int> face_group(mesh.GetNFaces());
      Table *vert_element = mesh.GetVertexToElementTable(); // we must delete this

      FindSharedFaces(mesh, partitioning, face_group, groups);
      int nsedges = FindSharedEdges(mesh, partitioning, edge_element, groups);
      int nsvert = FindSharedVertices(partitioning, vert_element, groups);

      // build the group communication topology
      gtopo.Create(groups, 822);

      // fill out group_sface, group_sedge, group_svert
      int ngroups = groups.Size()-1, nstris, nsquads;
      BuildFaceGroup(ngroups, mesh, face_group, nstris, nsquads);
      BuildEdgeGroup(ngroups, *edge_element);
      BuildVertexGroup(ngroups, *vert_element);

      // build shared_faces and sface_lface mapping
      BuildSharedFaceElems(nstris, nsquads, mesh, partitioning, faces_tbl,
                           face_group, vert_global_local);
      delete faces_tbl;

      // build shared_edges and sedge_ledge mapping
      BuildSharedEdgeElems(nsedges, mesh, vert_global_local, edge_element);
      delete edge_element;

      // build svert_lvert mapping
      BuildSharedVertMapping(nsvert, vert_element, vert_global_local);
      delete vert_element;

      SetMeshGen();
      meshgen = mesh.meshgen; // copy the global 'meshgen'
   }

   if (mesh.NURBSext)
   {
      MFEM_ASSERT(mesh.GetNodes() &&
                  mesh.GetNodes()->FESpace()->GetNURBSext() == mesh.NURBSext,
                  "invalid NURBS mesh");
      NURBSext = new ParNURBSExtension(comm, mesh.NURBSext, partitioning,
                                       activeBdrElem);
   }

   if (mesh.GetNodes()) // curved mesh
   {
      if (!NURBSext)
      {
         Nodes = new ParGridFunction(this, mesh.GetNodes());
      }
      else
      {
         const FiniteElementSpace *glob_fes = mesh.GetNodes()->FESpace();
         FiniteElementCollection *nfec =
            FiniteElementCollection::New(glob_fes->FEColl()->Name());
         ParFiniteElementSpace *pfes =
            new ParFiniteElementSpace(this, nfec, glob_fes->GetVDim(),
                                      glob_fes->GetOrdering());
         Nodes = new ParGridFunction(pfes);
         Nodes->MakeOwner(nfec); // Nodes will own nfec and pfes
      }
      own_nodes = 1;

      Array<int> gvdofs, lvdofs;
      Vector lnodes;
      int element_counter = 0;
      for (int i = 0; i < mesh.GetNE(); i++)
      {
         if (partitioning[i] == MyRank)
         {
            Nodes->FESpace()->GetElementVDofs(element_counter, lvdofs);
            mesh.GetNodes()->FESpace()->GetElementVDofs(i, gvdofs);
            mesh.GetNodes()->GetSubVector(gvdofs, lnodes);
            Nodes->SetSubVector(lvdofs, lnodes);
            element_counter++;
         }
      }
   }

   if (partitioning != partitioning_)
   {
      delete [] partitioning;
   }

   have_face_nbr_data = false;
}


int ParMesh::BuildLocalVertices(const mfem::Mesh &mesh,
                                const int* partitioning,
                                Array<int> &vert_global_local)
{
   vert_global_local.SetSize(mesh.GetNV());
   vert_global_local = -1;

   int vert_counter = 0;
   for (int i = 0; i < mesh.GetNE(); i++)
   {
      if (partitioning[i] == MyRank)
      {
         Array<int> vert;
         mesh.GetElementVertices(i, vert);
         for (int j = 0; j < vert.Size(); j++)
         {
            if (vert_global_local[vert[j]] < 0)
            {
               vert_global_local[vert[j]] = vert_counter++;
            }
         }
      }
   }

   // re-enumerate the local vertices to preserve the global ordering
   vert_counter = 0;
   for (int i = 0; i < vert_global_local.Size(); i++)
   {
      if (vert_global_local[i] >= 0)
      {
         vert_global_local[i] = vert_counter++;
      }
   }

   vertices.SetSize(vert_counter);

   for (int i = 0; i < vert_global_local.Size(); i++)
   {
      if (vert_global_local[i] >= 0)
      {
         vertices[vert_global_local[i]].SetCoords(mesh.SpaceDimension(),
                                                  mesh.GetVertex(i));
      }
   }

   return vert_counter;
}

int ParMesh::BuildLocalElements(const Mesh& mesh, const int* partitioning,
                                const Array<int>& vert_global_local)
{
   int nelems = 0;
   for (int i = 0; i < mesh.GetNE(); i++)
   {
      if (partitioning[i] == MyRank) { nelems++; }
   }

   elements.SetSize(nelems);

   // Determine elements, enumerating the local elements to preserve the global
   // order. This is used, e.g. by the ParGridFunction ctor that takes a global
   // GridFunction as input parameter.
   int element_counter = 0;
   for (int i = 0; i < mesh.GetNE(); i++)
   {
      if (partitioning[i] == MyRank)
      {
         elements[element_counter] = mesh.GetElement(i)->Duplicate(this);
         int *v = elements[element_counter]->GetVertices();
         int nv = elements[element_counter]->GetNVertices();
         for (int j = 0; j < nv; j++)
         {
            v[j] = vert_global_local[v[j]];
         }
         element_counter++;
      }
   }

   return element_counter;
}

int ParMesh::BuildLocalBoundary(const Mesh& mesh, const int* partitioning,
                                const Array<int>& vert_global_local,
                                Array<bool>& activeBdrElem,
                                Table*& edge_element)
{
   int nbdry = 0;

   if (mesh.NURBSext)
   {
      activeBdrElem.SetSize(mesh.GetNBE());
      activeBdrElem = false;
   }
   // build boundary elements
   if (Dim == 3)
   {
      for (int i = 0; i < mesh.GetNBE(); i++)
      {
         int face, o, el1, el2;
         mesh.GetBdrElementFace(i, &face, &o);
         mesh.GetFaceElements(face, &el1, &el2);
         if (partitioning[(o % 2 == 0 || el2 < 0) ? el1 : el2] == MyRank)
         {
            nbdry++;
            if (mesh.NURBSext)
            {
               activeBdrElem[i] = true;
            }
         }
      }

      int bdrelem_counter = 0;
      boundary.SetSize(nbdry);
      for (int i = 0; i < mesh.GetNBE(); i++)
      {
         int face, o, el1, el2;
         mesh.GetBdrElementFace(i, &face, &o);
         mesh.GetFaceElements(face, &el1, &el2);
         if (partitioning[(o % 2 == 0 || el2 < 0) ? el1 : el2] == MyRank)
         {
            boundary[bdrelem_counter] = mesh.GetBdrElement(i)->Duplicate(this);
            int *v = boundary[bdrelem_counter]->GetVertices();
            int nv = boundary[bdrelem_counter]->GetNVertices();
            for (int j = 0; j < nv; j++)
            {
               v[j] = vert_global_local[v[j]];
            }
            bdrelem_counter++;
         }
      }
   }
   else if (Dim == 2)
   {
      edge_element = new Table;
      Transpose(mesh.ElementToEdgeTable(), *edge_element, mesh.GetNEdges());

      for (int i = 0; i < mesh.GetNBE(); i++)
      {
         int edge = mesh.GetBdrElementEdgeIndex(i);
         int el1 = edge_element->GetRow(edge)[0];
         if (partitioning[el1] == MyRank)
         {
            nbdry++;
            if (mesh.NURBSext)
            {
               activeBdrElem[i] = true;
            }
         }
      }

      int bdrelem_counter = 0;
      boundary.SetSize(nbdry);
      for (int i = 0; i < mesh.GetNBE(); i++)
      {
         int edge = mesh.GetBdrElementEdgeIndex(i);
         int el1 = edge_element->GetRow(edge)[0];
         if (partitioning[el1] == MyRank)
         {
            boundary[bdrelem_counter] = mesh.GetBdrElement(i)->Duplicate(this);
            int *v = boundary[bdrelem_counter]->GetVertices();
            int nv = boundary[bdrelem_counter]->GetNVertices();
            for (int j = 0; j < nv; j++)
            {
               v[j] = vert_global_local[v[j]];
            }
            bdrelem_counter++;
         }
      }
   }
   else if (Dim == 1)
   {
      for (int i = 0; i < mesh.GetNBE(); i++)
      {
         int vert = mesh.boundary[i]->GetVertices()[0];
         int el1, el2;
         mesh.GetFaceElements(vert, &el1, &el2);
         if (partitioning[el1] == MyRank)
         {
            nbdry++;
         }
      }

      int bdrelem_counter = 0;
      boundary.SetSize(nbdry);
      for (int i = 0; i < mesh.GetNBE(); i++)
      {
         int vert = mesh.boundary[i]->GetVertices()[0];
         int el1, el2;
         mesh.GetFaceElements(vert, &el1, &el2);
         if (partitioning[el1] == MyRank)
         {
            boundary[bdrelem_counter] = mesh.GetBdrElement(i)->Duplicate(this);
            int *v = boundary[bdrelem_counter]->GetVertices();
            v[0] = vert_global_local[v[0]];
            bdrelem_counter++;
         }
      }
   }

   return nbdry;
}

void ParMesh::FindSharedFaces(const Mesh &mesh, const int *partitioning,
                              Array<int> &face_group,
                              ListOfIntegerSets &groups)
{
   IntegerSet group;

   // determine shared faces
   face_group.SetSize(mesh.GetNFaces());
   for (int i = 0; i < face_group.Size(); i++)
   {
      int el[2];
      face_group[i] = -1;
      mesh.GetFaceElements(i, &el[0], &el[1]);
      if (el[1] >= 0)
      {
         el[0] = partitioning[el[0]];
         el[1] = partitioning[el[1]];
         if ((el[0] == MyRank && el[1] != MyRank) ||
             (el[0] != MyRank && el[1] == MyRank))
         {
            group.Recreate(2, el);
            face_group[i] = groups.Insert(group) - 1;
         }
      }
   }
}

int ParMesh::FindSharedEdges(const Mesh &mesh, const int *partitioning,
                             Table*& edge_element,
                             ListOfIntegerSets& groups)
{
   IntegerSet group;

   // determine shared edges
   int sedge_counter = 0;
   if (!edge_element)
   {
      edge_element = new Table;
      if (Dim == 1)
      {
         edge_element->SetDims(0,0);
      }
      else
      {
         Transpose(mesh.ElementToEdgeTable(), *edge_element, mesh.GetNEdges());
      }
   }

   for (int i = 0; i < edge_element->Size(); i++)
   {
      int me = 0, others = 0;
      for (int j = edge_element->GetI()[i]; j < edge_element->GetI()[i+1]; j++)
      {
         int k = edge_element->GetJ()[j];
         int rank = partitioning[k];
         edge_element->GetJ()[j] = rank;
         if (rank == MyRank)
         {
            me = 1;
         }
         else
         {
            others = 1;
         }
      }

      if (me && others)
      {
         sedge_counter++;
         group.Recreate(edge_element->RowSize(i), edge_element->GetRow(i));
         edge_element->GetRow(i)[0] = groups.Insert(group) - 1;
      }
      else
      {
         edge_element->GetRow(i)[0] = -1;
      }
   }

   return sedge_counter;
}

int ParMesh::FindSharedVertices(const int *partitioning, Table *vert_element,
                                ListOfIntegerSets &groups)
{
   IntegerSet group;

   // determine shared vertices
   int svert_counter = 0;
   for (int i = 0; i < vert_element->Size(); i++)
   {
      int me = 0, others = 0;
      for (int j = vert_element->GetI()[i]; j < vert_element->GetI()[i+1]; j++)
      {
         vert_element->GetJ()[j] = partitioning[vert_element->GetJ()[j]];
         if (vert_element->GetJ()[j] == MyRank)
         {
            me = 1;
         }
         else
         {
            others = 1;
         }
      }

      if (me && others)
      {
         svert_counter++;
         group.Recreate(vert_element->RowSize(i), vert_element->GetRow(i));
         vert_element->GetI()[i] = groups.Insert(group) - 1;
      }
      else
      {
         vert_element->GetI()[i] = -1;
      }
   }
   return svert_counter;
}

void ParMesh::BuildFaceGroup(int ngroups, const Mesh &mesh,
                             const Array<int> &face_group,
                             int &nstria, int &nsquad)
{
   // build group_stria and group_squad
   group_stria.MakeI(ngroups);
   group_squad.MakeI(ngroups);

   for (int i = 0; i < face_group.Size(); i++)
   {
      if (face_group[i] >= 0)
      {
         if (mesh.GetFace(i)->GetType() == Element::TRIANGLE)
         {
            group_stria.AddAColumnInRow(face_group[i]);
         }
         else
         {
            group_squad.AddAColumnInRow(face_group[i]);
         }
      }
   }

   group_stria.MakeJ();
   group_squad.MakeJ();

   nstria = nsquad = 0;
   for (int i = 0; i < face_group.Size(); i++)
   {
      if (face_group[i] >= 0)
      {
         if (mesh.GetFace(i)->GetType() == Element::TRIANGLE)
         {
            group_stria.AddConnection(face_group[i], nstria++);
         }
         else
         {
            group_squad.AddConnection(face_group[i], nsquad++);
         }
      }
   }

   group_stria.ShiftUpI();
   group_squad.ShiftUpI();
}

void ParMesh::BuildEdgeGroup(int ngroups, const Table &edge_element)
{
   group_sedge.MakeI(ngroups);

   for (int i = 0; i < edge_element.Size(); i++)
   {
      if (edge_element.GetRow(i)[0] >= 0)
      {
         group_sedge.AddAColumnInRow(edge_element.GetRow(i)[0]);
      }
   }

   group_sedge.MakeJ();

   int sedge_counter = 0;
   for (int i = 0; i < edge_element.Size(); i++)
   {
      if (edge_element.GetRow(i)[0] >= 0)
      {
         group_sedge.AddConnection(edge_element.GetRow(i)[0], sedge_counter++);
      }
   }

   group_sedge.ShiftUpI();
}

void ParMesh::BuildVertexGroup(int ngroups, const Table &vert_element)
{
   group_svert.MakeI(ngroups);

   for (int i = 0; i < vert_element.Size(); i++)
   {
      if (vert_element.GetI()[i] >= 0)
      {
         group_svert.AddAColumnInRow(vert_element.GetI()[i]);
      }
   }

   group_svert.MakeJ();

   int svert_counter = 0;
   for (int i = 0; i < vert_element.Size(); i++)
   {
      if (vert_element.GetI()[i] >= 0)
      {
         group_svert.AddConnection(vert_element.GetI()[i], svert_counter++);
      }
   }

   group_svert.ShiftUpI();
}

void ParMesh::BuildSharedFaceElems(int ntri_faces, int nquad_faces,
                                   const Mesh& mesh, int *partitioning,
                                   const STable3D *faces_tbl,
                                   const Array<int> &face_group,
                                   const Array<int> &vert_global_local)
{
   shared_trias.SetSize(ntri_faces);
   shared_quads.SetSize(nquad_faces);
   sface_lface. SetSize(ntri_faces + nquad_faces);

   if (Dim < 3) { return; }

   int stria_counter = 0;
   int squad_counter = 0;
   for (int i = 0; i < face_group.Size(); i++)
   {
      if (face_group[i] < 0) { continue; }

      const Element *face = mesh.GetFace(i);
      const int *fv = face->GetVertices();
      switch (face->GetType())
      {
         case Element::TRIANGLE:
         {
            shared_trias[stria_counter].Set(fv);
            int *v = shared_trias[stria_counter].v;
            for (int j = 0; j < 3; j++)
            {
               v[j] = vert_global_local[v[j]];
            }
            const int lface = (*faces_tbl)(v[0], v[1], v[2]);
            sface_lface[stria_counter] = lface;
            if (meshgen == 1) // Tet-only mesh
            {
               Tetrahedron *tet = dynamic_cast<Tetrahedron *>
                                  (elements[faces_info[lface].Elem1No]);
               // mark the shared face for refinement by reorienting
               // it according to the refinement flag in the tetrahedron
               // to which this shared face belongs to.
               if (tet->GetRefinementFlag())
               {
                  tet->GetMarkedFace(faces_info[lface].Elem1Inf/64, v);
                  // flip the shared face in the processor that owns the
                  // second element (in 'mesh')
                  int gl_el1, gl_el2;
                  mesh.GetFaceElements(i, &gl_el1, &gl_el2);
                  if (MyRank == partitioning[gl_el2])
                  {
                     std::swap(v[0], v[1]);
                  }
               }
            }
            stria_counter++;
            break;
         }

         case Element::QUADRILATERAL:
         {
            shared_quads[squad_counter].Set(fv);
            int *v = shared_quads[squad_counter].v;
            for (int j = 0; j < 4; j++)
            {
               v[j] = vert_global_local[v[j]];
            }
            sface_lface[shared_trias.Size() + squad_counter] =
               (*faces_tbl)(v[0], v[1], v[2], v[3]);
            squad_counter++;
            break;
         }

         default:
            MFEM_ABORT("unknown face type: " << face->GetType());
            break;
      }
   }
}

void ParMesh::BuildSharedEdgeElems(int nedges, Mesh& mesh,
                                   const Array<int>& vert_global_local,
                                   const Table* edge_element)
{
   // The passed in mesh is still the global mesh.  "this" mesh is the
   // local partitioned mesh.

   shared_edges.SetSize(nedges);
   sedge_ledge. SetSize(nedges);

   {
      DSTable v_to_v(NumOfVertices);
      GetVertexToVertexTable(v_to_v);

      int sedge_counter = 0;
      for (int i = 0; i < edge_element->Size(); i++)
      {
         if (edge_element->GetRow(i)[0] >= 0)
         {
            Array<int> vert;
            mesh.GetEdgeVertices(i, vert);

            shared_edges[sedge_counter] =
               new Segment(vert_global_local[vert[0]],
                           vert_global_local[vert[1]], 1);

            sedge_ledge[sedge_counter] = v_to_v(vert_global_local[vert[0]],
                                                vert_global_local[vert[1]]);

            MFEM_VERIFY(sedge_ledge[sedge_counter] >= 0, "Error in v_to_v.");

            sedge_counter++;
         }
      }
   }
}

void ParMesh::BuildSharedVertMapping(int nvert,
                                     const mfem::Table *vert_element,
                                     const Array<int> &vert_global_local)
{
   // build svert_lvert
   svert_lvert.SetSize(nvert);

   int svert_counter = 0;
   for (int i = 0; i < vert_element->Size(); i++)
   {
      if (vert_element->GetI()[i] >= 0)
      {
         svert_lvert[svert_counter++] = vert_global_local[i];
      }
   }
}


// protected method, used by Nonconforming(De)Refinement and Rebalance
ParMesh::ParMesh(const ParNCMesh &pncmesh)
   : MyComm(pncmesh.MyComm)
   , NRanks(pncmesh.NRanks)
   , MyRank(pncmesh.MyRank)
   , glob_elem_offset(-1)
   , glob_offset_sequence(-1)
   , gtopo(MyComm)
   , pncmesh(NULL)
{
   Mesh::InitFromNCMesh(pncmesh);
   ReduceMeshGen();
   have_face_nbr_data = false;
}

void ParMesh::ComputeGlobalElementOffset() const
{
   if (glob_offset_sequence != sequence) // mesh has changed
   {
      long local_elems = NumOfElements;
      MPI_Scan(&local_elems, &glob_elem_offset, 1, MPI_LONG, MPI_SUM, MyComm);
      glob_elem_offset -= local_elems;

      glob_offset_sequence = sequence; // don't recalculate until refinement etc.
   }
}

void ParMesh::ReduceMeshGen()
{
   int loc_meshgen = meshgen;
   MPI_Allreduce(&loc_meshgen, &meshgen, 1, MPI_INT, MPI_BOR, MyComm);
}

void ParMesh::FinalizeParTopo()
{
   // Determine sedge_ledge
   sedge_ledge.SetSize(shared_edges.Size());
   if (shared_edges.Size())
   {
      DSTable v_to_v(NumOfVertices);
      GetVertexToVertexTable(v_to_v);
      for (int se = 0; se < shared_edges.Size(); se++)
      {
         const int *v = shared_edges[se]->GetVertices();
         const int l_edge = v_to_v(v[0], v[1]);
         MFEM_ASSERT(l_edge >= 0, "invalid shared edge");
         sedge_ledge[se] = l_edge;
      }
   }

   // Determine sface_lface
   const int nst = shared_trias.Size();
   sface_lface.SetSize(nst + shared_quads.Size());
   if (sface_lface.Size())
   {
      STable3D *faces_tbl = GetFacesTable();
      for (int st = 0; st < nst; st++)
      {
         const int *v = shared_trias[st].v;
         sface_lface[st] = (*faces_tbl)(v[0], v[1], v[2]);
      }
      for (int sq = 0; sq < shared_quads.Size(); sq++)
      {
         const int *v = shared_quads[sq].v;
         sface_lface[nst+sq] = (*faces_tbl)(v[0], v[1], v[2], v[3]);
      }
      delete faces_tbl;
   }
}

ParMesh::ParMesh(MPI_Comm comm, istream &input, bool refine)
   : glob_elem_offset(-1)
   , glob_offset_sequence(-1)
   , gtopo(comm)
{
   MyComm = comm;
   MPI_Comm_size(MyComm, &NRanks);
   MPI_Comm_rank(MyComm, &MyRank);

   have_face_nbr_data = false;
   pncmesh = NULL;

   string ident;

   // read the serial part of the mesh
   const int gen_edges = 1;

   // Tell Loader() to read up to 'mfem_serial_mesh_end' instead of
   // 'mfem_mesh_end', as we have additional parallel mesh data to load in from
   // the stream.
   Loader(input, gen_edges, "mfem_serial_mesh_end");

   ReduceMeshGen(); // determine the global 'meshgen'

   skip_comment_lines(input, '#');

   // read the group topology
   input >> ident;
   MFEM_VERIFY(ident == "communication_groups",
               "input stream is not a parallel MFEM mesh");
   gtopo.Load(input);

   skip_comment_lines(input, '#');

   // read and set the sizes of svert_lvert, group_svert
   {
      int num_sverts;
      input >> ident >> num_sverts; // total_shared_vertices
      svert_lvert.SetSize(num_sverts);
      group_svert.SetDims(GetNGroups()-1, num_sverts);
   }
   // read and set the sizes of sedge_ledge, group_sedge
   if (Dim >= 2)
   {
      skip_comment_lines(input, '#');
      int num_sedges;
      input >> ident >> num_sedges; // total_shared_edges
      sedge_ledge.SetSize(num_sedges);
      shared_edges.SetSize(num_sedges);
      group_sedge.SetDims(GetNGroups()-1, num_sedges);
   }
   else
   {
      group_sedge.SetSize(GetNGroups()-1, 0);   // create empty group_sedge
   }
   // read and set the sizes of sface_lface, group_{stria,squad}
   if (Dim >= 3)
   {
      skip_comment_lines(input, '#');
      int num_sface;
      input >> ident >> num_sface; // total_shared_faces
      sface_lface.SetSize(num_sface);
      group_stria.MakeI(GetNGroups()-1);
      group_squad.MakeI(GetNGroups()-1);
   }
   else
   {
      group_stria.SetSize(GetNGroups()-1, 0);   // create empty group_stria
      group_squad.SetSize(GetNGroups()-1, 0);   // create empty group_squad
   }

   // read, group by group, the contents of group_svert, svert_lvert,
   // group_sedge, shared_edges, group_{stria,squad}, shared_{trias,quads}
   int svert_counter = 0, sedge_counter = 0;
   for (int gr = 1; gr < GetNGroups(); gr++)
   {
      skip_comment_lines(input, '#');
#if 0
      // implementation prior to prism-dev merge
      int g;
      input >> ident >> g; // group
      if (g != gr)
      {
         mfem::err << "ParMesh::ParMesh : expecting group " << gr
                   << ", read group " << g << endl;
         mfem_error();
      }
#endif

      {
         int nv;
         input >> ident >> nv; // shared_vertices (in this group)
         nv += svert_counter;
         MFEM_VERIFY(nv <= group_svert.Size_of_connections(),
                     "incorrect number of total_shared_vertices");
         group_svert.GetI()[gr] = nv;
         for ( ; svert_counter < nv; svert_counter++)
         {
            group_svert.GetJ()[svert_counter] = svert_counter;
            input >> svert_lvert[svert_counter];
         }
      }
      if (Dim >= 2)
      {
         int ne, v[2];
         input >> ident >> ne; // shared_edges (in this group)
         ne += sedge_counter;
         MFEM_VERIFY(ne <= group_sedge.Size_of_connections(),
                     "incorrect number of total_shared_edges");
         group_sedge.GetI()[gr] = ne;
         for ( ; sedge_counter < ne; sedge_counter++)
         {
            group_sedge.GetJ()[sedge_counter] = sedge_counter;
            input >> v[0] >> v[1];
            shared_edges[sedge_counter] = new Segment(v[0], v[1], 1);
         }
      }
      if (Dim >= 3)
      {
         int nf, tstart = shared_trias.Size(), qstart = shared_quads.Size();
         input >> ident >> nf; // shared_faces (in this group)
         for (int i = 0; i < nf; i++)
         {
            int geom, *v;
            input >> geom;
            switch (geom)
            {
               case Geometry::TRIANGLE:
                  shared_trias.SetSize(shared_trias.Size()+1);
                  v = shared_trias.Last().v;
                  for (int i = 0; i < 3; i++) { input >> v[i]; }
                  break;
               case Geometry::SQUARE:
                  shared_quads.SetSize(shared_quads.Size()+1);
                  v = shared_quads.Last().v;
                  for (int i = 0; i < 4; i++) { input >> v[i]; }
                  break;
               default:
                  MFEM_ABORT("invalid shared face geometry: " << geom);
            }
         }
         group_stria.AddColumnsInRow(gr-1, shared_trias.Size()-tstart);
         group_squad.AddColumnsInRow(gr-1, shared_quads.Size()-qstart);
      }
   }
   if (Dim >= 3)
   {
      MFEM_VERIFY(shared_trias.Size() + shared_quads.Size()
                  == sface_lface.Size(),
                  "incorrect number of total_shared_faces");
      // Define the J arrays of group_stria and group_squad -- they just contain
      // consecutive numbers starting from 0 up to shared_trias.Size()-1 and
      // shared_quads.Size()-1, respectively.
      group_stria.MakeJ();
      for (int i = 0; i < shared_trias.Size(); i++)
      {
         group_stria.GetJ()[i] = i;
      }
      group_squad.MakeJ();
      for (int i = 0; i < shared_quads.Size(); i++)
      {
         group_squad.GetJ()[i] = i;
      }
   }

   const bool fix_orientation = false;
   Finalize(refine, fix_orientation);

   // If the mesh has Nodes, convert them from GridFunction to ParGridFunction?

   // note: attributes and bdr_attributes are local lists

   // TODO: AMR meshes, NURBS meshes?
}

ParMesh::ParMesh(ParMesh *orig_mesh, int ref_factor, int ref_type)
   : Mesh(orig_mesh, ref_factor, ref_type),
     MyComm(orig_mesh->GetComm()),
     NRanks(orig_mesh->GetNRanks()),
     MyRank(orig_mesh->GetMyRank()),
     glob_elem_offset(-1),
     glob_offset_sequence(-1),
     gtopo(orig_mesh->gtopo),
     have_face_nbr_data(false),
     pncmesh(NULL)
{
   // Need to initialize:
   // - shared_edges, shared_{trias,quads}
   // - group_svert, group_sedge, group_{stria,squad}
   // - svert_lvert, sedge_ledge, sface_lface

   meshgen = orig_mesh->meshgen; // copy the global 'meshgen'

   H1_FECollection rfec(ref_factor, Dim, ref_type);
   ParFiniteElementSpace rfes(orig_mesh, &rfec);

   // count the number of entries in each row of group_s{vert,edge,face}
   group_svert.MakeI(GetNGroups()-1); // exclude the local group 0
   group_sedge.MakeI(GetNGroups()-1);
   group_stria.MakeI(GetNGroups()-1);
   group_squad.MakeI(GetNGroups()-1);
   for (int gr = 1; gr < GetNGroups(); gr++)
   {
      // orig vertex -> vertex
      group_svert.AddColumnsInRow(gr-1, orig_mesh->GroupNVertices(gr));
      // orig edge -> (ref_factor-1) vertices and (ref_factor) edges
      const int orig_ne = orig_mesh->GroupNEdges(gr);
      group_svert.AddColumnsInRow(gr-1, (ref_factor-1)*orig_ne);
      group_sedge.AddColumnsInRow(gr-1, ref_factor*orig_ne);
      // orig face -> (?) vertices, (?) edges, and (?) faces
      const int orig_nt = orig_mesh->GroupNTriangles(gr);
      if (orig_nt > 0)
      {
         const Geometry::Type geom = Geometry::TRIANGLE;
         const int nvert = Geometry::NumVerts[geom];
         RefinedGeometry &RG =
            *GlobGeometryRefiner.Refine(geom, ref_factor, ref_factor);

         // count internal vertices
         group_svert.AddColumnsInRow(gr-1, orig_nt*rfec.DofForGeometry(geom));
         // count internal edges
         group_sedge.AddColumnsInRow(gr-1, orig_nt*(RG.RefEdges.Size()/2-
                                                    RG.NumBdrEdges));
         // count refined faces
         group_stria.AddColumnsInRow(gr-1, orig_nt*(RG.RefGeoms.Size()/nvert));
      }
      const int orig_nq = orig_mesh->GroupNQuadrilaterals(gr);
      if (orig_nq > 0)
      {
         const Geometry::Type geom = Geometry::SQUARE;
         const int nvert = Geometry::NumVerts[geom];
         RefinedGeometry &RG =
            *GlobGeometryRefiner.Refine(geom, ref_factor, ref_factor);

         // count internal vertices
         group_svert.AddColumnsInRow(gr-1, orig_nq*rfec.DofForGeometry(geom));
         // count internal edges
         group_sedge.AddColumnsInRow(gr-1, orig_nq*(RG.RefEdges.Size()/2-
                                                    RG.NumBdrEdges));
         // count refined faces
         group_squad.AddColumnsInRow(gr-1, orig_nq*(RG.RefGeoms.Size()/nvert));
      }
   }

   group_svert.MakeJ();
   svert_lvert.Reserve(group_svert.Size_of_connections());

   group_sedge.MakeJ();
   shared_edges.Reserve(group_sedge.Size_of_connections());
   sedge_ledge.SetSize(group_sedge.Size_of_connections());

   group_stria.MakeJ();
   group_squad.MakeJ();
   shared_trias.Reserve(group_stria.Size_of_connections());
   shared_quads.Reserve(group_squad.Size_of_connections());
   sface_lface.SetSize(shared_trias.Size() + shared_quads.Size());

   Array<int> rdofs;
   for (int gr = 1; gr < GetNGroups(); gr++)
   {
      // add shared vertices from original shared vertices
      const int orig_n_verts = orig_mesh->GroupNVertices(gr);
      for (int j = 0; j < orig_n_verts; j++)
      {
         rfes.GetVertexDofs(orig_mesh->GroupVertex(gr, j), rdofs);
         group_svert.AddConnection(gr-1, svert_lvert.Append(rdofs[0])-1);
      }

      // add refined shared edges; add shared vertices from refined shared edges
      const int orig_n_edges = orig_mesh->GroupNEdges(gr);
      if (orig_n_edges > 0)
      {
         const Geometry::Type geom = Geometry::SEGMENT;
         const int nvert = Geometry::NumVerts[geom];
         RefinedGeometry &RG = *GlobGeometryRefiner.Refine(geom, ref_factor);
         const int *c2h_map = rfec.GetDofMap(geom);

         for (int e = 0; e < orig_n_edges; e++)
         {
            rfes.GetSharedEdgeDofs(gr, e, rdofs);
            MFEM_ASSERT(rdofs.Size() == RG.RefPts.Size(), "");
            // add the internal edge 'rdofs' as shared vertices
            for (int j = 2; j < rdofs.Size(); j++)
            {
               group_svert.AddConnection(gr-1, svert_lvert.Append(rdofs[j])-1);
            }
            for (int j = 0; j < RG.RefGeoms.Size(); j += nvert)
            {
               Element *elem = NewElement(geom);
               int *v = elem->GetVertices();
               for (int k = 0; k < nvert; k++)
               {
                  int cid = RG.RefGeoms[j+k]; // local Cartesian index
                  v[k] = rdofs[c2h_map[cid]];
               }
               group_sedge.AddConnection(gr-1, shared_edges.Append(elem)-1);
            }
         }
      }
      // add refined shared faces; add shared edges and shared vertices from
      // refined shared faces
      const int orig_nt = orig_mesh->GroupNTriangles(gr);
      if (orig_nt > 0)
      {
         const Geometry::Type geom = Geometry::TRIANGLE;
         const int nvert = Geometry::NumVerts[geom];
         RefinedGeometry &RG =
            *GlobGeometryRefiner.Refine(geom, ref_factor, ref_factor);
         const int num_int_verts = rfec.DofForGeometry(geom);
         const int *c2h_map = rfec.GetDofMap(geom);

         for (int f = 0; f < orig_nt; f++)
         {
            rfes.GetSharedTriangleDofs(gr, f, rdofs);
            MFEM_ASSERT(rdofs.Size() == RG.RefPts.Size(), "");
            // add the internal face 'rdofs' as shared vertices
            for (int j = rdofs.Size()-num_int_verts; j < rdofs.Size(); j++)
            {
               group_svert.AddConnection(gr-1, svert_lvert.Append(rdofs[j])-1);
            }
            // add the internal (for the shared face) edges as shared edges
            for (int j = 2*RG.NumBdrEdges; j < RG.RefEdges.Size(); j += 2)
            {
               Element *elem = NewElement(Geometry::SEGMENT);
               int *v = elem->GetVertices();
               for (int k = 0; k < 2; k++)
               {
                  v[k] = rdofs[c2h_map[RG.RefEdges[j+k]]];
               }
               group_sedge.AddConnection(gr-1, shared_edges.Append(elem)-1);
            }
            // add refined shared faces
            for (int j = 0; j < RG.RefGeoms.Size(); j += nvert)
            {
               shared_trias.SetSize(shared_trias.Size()+1);
               int *v = shared_trias.Last().v;
               for (int k = 0; k < nvert; k++)
               {
                  int cid = RG.RefGeoms[j+k]; // local Cartesian index
                  v[k] = rdofs[c2h_map[cid]];
               }
               group_stria.AddConnection(gr-1, shared_trias.Size()-1);
            }
         }
      }
      const int orig_nq = orig_mesh->GroupNQuadrilaterals(gr);
      if (orig_nq > 0)
      {
         const Geometry::Type geom = Geometry::SQUARE;
         const int nvert = Geometry::NumVerts[geom];
         RefinedGeometry &RG =
            *GlobGeometryRefiner.Refine(geom, ref_factor, ref_factor);
         const int num_int_verts = rfec.DofForGeometry(geom);
         const int *c2h_map = rfec.GetDofMap(geom);

         for (int f = 0; f < orig_nq; f++)
         {
            rfes.GetSharedQuadrilateralDofs(gr, f, rdofs);
            MFEM_ASSERT(rdofs.Size() == RG.RefPts.Size(), "");
            // add the internal face 'rdofs' as shared vertices
            for (int j = rdofs.Size()-num_int_verts; j < rdofs.Size(); j++)
            {
               group_svert.AddConnection(gr-1, svert_lvert.Append(rdofs[j])-1);
            }
            // add the internal (for the shared face) edges as shared edges
            for (int j = 2*RG.NumBdrEdges; j < RG.RefEdges.Size(); j += 2)
            {
               Element *elem = NewElement(Geometry::SEGMENT);
               int *v = elem->GetVertices();
               for (int k = 0; k < 2; k++)
               {
                  v[k] = rdofs[c2h_map[RG.RefEdges[j+k]]];
               }
               group_sedge.AddConnection(gr-1, shared_edges.Append(elem)-1);
            }
            // add refined shared faces
            for (int j = 0; j < RG.RefGeoms.Size(); j += nvert)
            {
               shared_quads.SetSize(shared_quads.Size()+1);
               int *v = shared_quads.Last().v;
               for (int k = 0; k < nvert; k++)
               {
                  int cid = RG.RefGeoms[j+k]; // local Cartesian index
                  v[k] = rdofs[c2h_map[cid]];
               }
               group_squad.AddConnection(gr-1, shared_quads.Size()-1);
            }
         }
      }
   }
   group_svert.ShiftUpI();
   group_sedge.ShiftUpI();
   group_stria.ShiftUpI();
   group_squad.ShiftUpI();

   FinalizeParTopo();

   if (Nodes != NULL)
   {
      // This call will turn the Nodes into a ParGridFunction
      SetCurvature(1, GetNodalFESpace()->IsDGSpace(), spaceDim,
                   GetNodalFESpace()->GetOrdering());
   }
}

void ParMesh::Finalize(bool refine, bool fix_orientation)
{
   const int meshgen_save = meshgen; // Mesh::Finalize() may call SetMeshGen()

   Mesh::Finalize(refine, fix_orientation);

   meshgen = meshgen_save;
   // Note: if Mesh::Finalize() calls MarkTetMeshForRefinement() then the
   //       shared_trias have been rotated as necessary.

   // Setup secondary parallel mesh data: sedge_ledge, sface_lface
   FinalizeParTopo();
}

int ParMesh::GetLocalElementNum(long global_element_num) const
{
   ComputeGlobalElementOffset();
   long local = global_element_num - glob_elem_offset;
   if (local < 0 || local >= NumOfElements) { return -1; }
   return local;
}

long ParMesh::GetGlobalElementNum(int local_element_num) const
{
   ComputeGlobalElementOffset();
   return glob_elem_offset + local_element_num;
}

void ParMesh::DistributeAttributes(Array<int> &attr)
{
   // Determine the largest attribute number across all processors
   int max_attr = attr.Max();
   int glb_max_attr = -1;
   MPI_Allreduce(&max_attr, &glb_max_attr, 1, MPI_INT, MPI_MAX, MyComm);

   // Create marker arrays to indicate which attributes are present
   // assuming attribute numbers are in the range [1,glb_max_attr].
   bool * attr_marker = new bool[glb_max_attr];
   bool * glb_attr_marker = new bool[glb_max_attr];
   for (int i=0; i<glb_max_attr; i++)
   {
      attr_marker[i] = false;
   }
   for (int i=0; i<attr.Size(); i++)
   {
      attr_marker[attr[i] - 1] = true;
   }
   MPI_Allreduce(attr_marker, glb_attr_marker, glb_max_attr,
                 MPI_C_BOOL, MPI_LOR, MyComm);
   delete [] attr_marker;

   // Translate from the marker array to a unique, sorted list of attributes
   Array<int> glb_attr;
   glb_attr.SetSize(glb_max_attr);
   glb_attr = glb_max_attr;
   int o = 0;
   for (int i=0; i<glb_max_attr; i++)
   {
      if (glb_attr_marker[i])
      {
         glb_attr[o++] = i + 1;
      }
   }
   delete [] glb_attr_marker;

   glb_attr.Sort();
   glb_attr.Unique();
   glb_attr.Copy(attr);
}

void ParMesh::SetAttributes()
{
   // Determine the attributes occurring in local interior and boundary elements
   Mesh::SetAttributes();

   DistributeAttributes(bdr_attributes);
   if (bdr_attributes.Size() > 0 && bdr_attributes[0] <= 0)
   {
      MFEM_WARNING("Non-positive boundary element attributes found!");
   }

   DistributeAttributes(attributes);
   if (attributes.Size() > 0 && attributes[0] <= 0)
   {
      MFEM_WARNING("Non-positive element attributes found!");
   }
}

void ParMesh::GroupEdge(int group, int i, int &edge, int &o)
{
   int sedge = group_sedge.GetRow(group-1)[i];
   edge = sedge_ledge[sedge];
   int *v = shared_edges[sedge]->GetVertices();
   o = (v[0] < v[1]) ? (+1) : (-1);
}

void ParMesh::GroupTriangle(int group, int i, int &face, int &o)
{
   int stria = group_stria.GetRow(group-1)[i];
   face = sface_lface[stria];
   // face gives the base orientation
   MFEM_ASSERT(faces[face]->GetType() == Element::TRIANGLE,
               "Expecting a triangular face.");

   o = GetTriOrientation(faces[face]->GetVertices(), shared_trias[stria].v);
}

void ParMesh::GroupQuadrilateral(int group, int i, int &face, int &o)
{
   int squad = group_squad.GetRow(group-1)[i];
   face = sface_lface[shared_trias.Size()+squad];
   // face gives the base orientation
   MFEM_ASSERT(faces[face]->GetType() == Element::QUADRILATERAL,
               "Expecting a quadrilateral face.");

   o = GetQuadOrientation(faces[face]->GetVertices(), shared_quads[squad].v);
}

void ParMesh::MarkTetMeshForRefinement(DSTable &v_to_v)
{
   Array<int> order;
   GetEdgeOrdering(v_to_v, order); // local edge ordering

   // create a GroupCommunicator on the shared edges
   GroupCommunicator sedge_comm(gtopo);
   {
      // initialize sedge_comm
      Table &gr_sedge = sedge_comm.GroupLDofTable(); // differs from group_sedge
      gr_sedge.SetDims(GetNGroups(), shared_edges.Size());
      gr_sedge.GetI()[0] = 0;
      for (int gr = 1; gr <= GetNGroups(); gr++)
      {
         gr_sedge.GetI()[gr] = group_sedge.GetI()[gr-1];
      }
      for (int k = 0; k < shared_edges.Size(); k++)
      {
         gr_sedge.GetJ()[k] = group_sedge.GetJ()[k];
      }
      sedge_comm.Finalize();
   }

   Array<int> sedge_ord(shared_edges.Size());
   Array<Pair<int,int> > sedge_ord_map(shared_edges.Size());
   for (int k = 0; k < shared_edges.Size(); k++)
   {
      // sedge_ledge may be undefined -- use shared_edges and v_to_v instead
      const int sedge = group_sedge.GetJ()[k];
      const int *v = shared_edges[sedge]->GetVertices();
      sedge_ord[k] = order[v_to_v(v[0], v[1])];
   }

   sedge_comm.Bcast<int>(sedge_ord, 1);

   for (int k = 0, gr = 1; gr < GetNGroups(); gr++)
   {
      const int n = group_sedge.RowSize(gr-1);
      if (n == 0) { continue; }
      sedge_ord_map.SetSize(n);
      for (int j = 0; j < n; j++)
      {
         sedge_ord_map[j].one = sedge_ord[k+j];
         sedge_ord_map[j].two = j;
      }
      SortPairs<int, int>(sedge_ord_map, n);
      for (int j = 0; j < n; j++)
      {
         const int sedge_from = group_sedge.GetJ()[k+j];
         const int *v = shared_edges[sedge_from]->GetVertices();
         sedge_ord[k+j] = order[v_to_v(v[0], v[1])];
      }
      std::sort(&sedge_ord[k], &sedge_ord[k] + n);
      for (int j = 0; j < n; j++)
      {
         const int sedge_to = group_sedge.GetJ()[k+sedge_ord_map[j].two];
         const int *v = shared_edges[sedge_to]->GetVertices();
         order[v_to_v(v[0], v[1])] = sedge_ord[k+j];
      }
      k += n;
   }

#ifdef MFEM_DEBUG
   {
      Array<Pair<int, double> > ilen_len(order.Size());

      for (int i = 0; i < NumOfVertices; i++)
      {
         for (DSTable::RowIterator it(v_to_v, i); !it; ++it)
         {
            int j = it.Index();
            ilen_len[j].one = order[j];
            ilen_len[j].two = GetLength(i, it.Column());
         }
      }

      SortPairs<int, double>(ilen_len, order.Size());

      double d_max = 0.;
      for (int i = 1; i < order.Size(); i++)
      {
         d_max = std::max(d_max, ilen_len[i-1].two-ilen_len[i].two);
      }

#if 0
      // Debug message from every MPI rank.
      mfem::out << "proc. " << MyRank << '/' << NRanks << ": d_max = " << d_max
                << endl;
#else
      // Debug message just from rank 0.
      double glob_d_max;
      MPI_Reduce(&d_max, &glob_d_max, 1, MPI_DOUBLE, MPI_MAX, 0, MyComm);
      if (MyRank == 0)
      {
         mfem::out << "glob_d_max = " << glob_d_max << endl;
      }
#endif
   }
#endif

   // use 'order' to mark the tets, the boundary triangles, and the shared
   // triangle faces
   for (int i = 0; i < NumOfElements; i++)
   {
      if (elements[i]->GetType() == Element::TETRAHEDRON)
      {
         elements[i]->MarkEdge(v_to_v, order);
      }
   }

   for (int i = 0; i < NumOfBdrElements; i++)
   {
      if (boundary[i]->GetType() == Element::TRIANGLE)
      {
         boundary[i]->MarkEdge(v_to_v, order);
      }
   }

   for (int i = 0; i < shared_trias.Size(); i++)
   {
      Triangle::MarkEdge(shared_trias[i].v, v_to_v, order);
   }
}

// For a line segment with vertices v[0] and v[1], return a number with
// the following meaning:
// 0 - the edge was not refined
// 1 - the edge e was refined once by splitting v[0],v[1]
int ParMesh::GetEdgeSplittings(Element *edge, const DSTable &v_to_v,
                               int *middle)
{
   int m, *v = edge->GetVertices();

   if ((m = v_to_v(v[0], v[1])) != -1 && middle[m] != -1)
   {
      return 1;
   }
   else
   {
      return 0;
   }
}

void ParMesh::GetFaceSplittings(const int *fv, const HashTable<Hashed2> &v_to_v,
                                Array<unsigned> &codes)
{
   typedef Triple<int,int,int> face_t;
   Array<face_t> face_stack;

   unsigned code = 0;
   face_stack.Append(face_t(fv[0], fv[1], fv[2]));
   for (unsigned bit = 0; face_stack.Size() > 0; bit++)
   {
      if (bit == 8*sizeof(unsigned))
      {
         codes.Append(code);
         code = bit = 0;
      }

      const face_t &f = face_stack.Last();
      int mid = v_to_v.FindId(f.one, f.two);
      if (mid == -1)
      {
         // leave a 0 at bit 'bit'
         face_stack.DeleteLast();
      }
      else
      {
         code += (1 << bit); // set bit 'bit' to 1
         mid += NumOfVertices;
         face_stack.Append(face_t(f.three, f.one, mid));
         face_t &r = face_stack[face_stack.Size()-2];
         r = face_t(r.two, r.three, mid);
      }
   }
   codes.Append(code);
}

bool ParMesh::DecodeFaceSplittings(HashTable<Hashed2> &v_to_v, const int *v,
                                   const Array<unsigned> &codes, int &pos)
{
   typedef Triple<int,int,int> face_t;
   Array<face_t> face_stack;

   bool need_refinement = 0;
   face_stack.Append(face_t(v[0], v[1], v[2]));
   for (unsigned bit = 0, code = codes[pos++]; face_stack.Size() > 0; bit++)
   {
      if (bit == 8*sizeof(unsigned))
      {
         code = codes[pos++];
         bit = 0;
      }

      if ((code & (1 << bit)) == 0) { face_stack.DeleteLast(); continue; }

      const face_t &f = face_stack.Last();
      int mid = v_to_v.FindId(f.one, f.two);
      if (mid == -1)
      {
         mid = v_to_v.GetId(f.one, f.two);
         int ind[2] = { f.one, f.two };
         vertices.Append(Vertex());
         AverageVertices(ind, 2, vertices.Size()-1);
         need_refinement = 1;
      }
      mid += NumOfVertices;
      face_stack.Append(face_t(f.three, f.one, mid));
      face_t &r = face_stack[face_stack.Size()-2];
      r = face_t(r.two, r.three, mid);
   }
   return need_refinement;
}

void ParMesh::GenerateOffsets(int N, HYPRE_Int loc_sizes[],
                              Array<HYPRE_Int> *offsets[]) const
{
   if (HYPRE_AssumedPartitionCheck())
   {
      Array<HYPRE_Int> temp(N);
      MPI_Scan(loc_sizes, temp.GetData(), N, HYPRE_MPI_INT, MPI_SUM, MyComm);
      for (int i = 0; i < N; i++)
      {
         offsets[i]->SetSize(3);
         (*offsets[i])[0] = temp[i] - loc_sizes[i];
         (*offsets[i])[1] = temp[i];
      }
      MPI_Bcast(temp.GetData(), N, HYPRE_MPI_INT, NRanks-1, MyComm);
      for (int i = 0; i < N; i++)
      {
         (*offsets[i])[2] = temp[i];
         // check for overflow
         MFEM_VERIFY((*offsets[i])[0] >= 0 && (*offsets[i])[1] >= 0,
                     "overflow in offsets");
      }
   }
   else
   {
      Array<HYPRE_Int> temp(N*NRanks);
      MPI_Allgather(loc_sizes, N, HYPRE_MPI_INT, temp.GetData(), N,
                    HYPRE_MPI_INT, MyComm);
      for (int i = 0; i < N; i++)
      {
         Array<HYPRE_Int> &offs = *offsets[i];
         offs.SetSize(NRanks+1);
         offs[0] = 0;
         for (int j = 0; j < NRanks; j++)
         {
            offs[j+1] = offs[j] + temp[i+N*j];
         }
         // Check for overflow
         MFEM_VERIFY(offs[MyRank] >= 0 && offs[MyRank+1] >= 0,
                     "overflow in offsets");
      }
   }
}

void ParMesh::GetFaceNbrElementTransformation(
   int i, IsoparametricTransformation *ElTr)
{
   DenseMatrix &pointmat = ElTr->GetPointMat();
   Element *elem = face_nbr_elements[i];

   ElTr->Attribute = elem->GetAttribute();
   ElTr->ElementNo = NumOfElements + i;
   ElTr->ElementType = ElementTransformation::ELEMENT;

   if (Nodes == NULL)
   {
      const int nv = elem->GetNVertices();
      const int *v = elem->GetVertices();

      pointmat.SetSize(spaceDim, nv);
      for (int k = 0; k < spaceDim; k++)
      {
         for (int j = 0; j < nv; j++)
         {
            pointmat(k, j) = face_nbr_vertices[v[j]](k);
         }
      }

      ElTr->SetFE(GetTransformationFEforElementType(elem->GetType()));
   }
   else
   {
      Array<int> vdofs;
      ParGridFunction *pNodes = dynamic_cast<ParGridFunction *>(Nodes);
      if (pNodes)
      {
         pNodes->ParFESpace()->GetFaceNbrElementVDofs(i, vdofs);
         int n = vdofs.Size()/spaceDim;
         pointmat.SetSize(spaceDim, n);
         for (int k = 0; k < spaceDim; k++)
         {
            for (int j = 0; j < n; j++)
            {
               pointmat(k,j) = (pNodes->FaceNbrData())(vdofs[n*k+j]);
            }
         }

         ElTr->SetFE(pNodes->ParFESpace()->GetFaceNbrFE(i));
      }
      else
      {
         MFEM_ABORT("Nodes are not ParGridFunction!");
      }
   }
}

void ParMesh::DeleteFaceNbrData()
{
   if (!have_face_nbr_data)
   {
      return;
   }

   have_face_nbr_data = false;
   face_nbr_group.DeleteAll();
   face_nbr_elements_offset.DeleteAll();
   face_nbr_vertices_offset.DeleteAll();
   for (int i = 0; i < face_nbr_elements.Size(); i++)
   {
      FreeElement(face_nbr_elements[i]);
   }
   face_nbr_elements.DeleteAll();
   face_nbr_vertices.DeleteAll();
   send_face_nbr_elements.Clear();
   send_face_nbr_vertices.Clear();
}

void ParMesh::SetCurvature(int order, bool discont, int space_dim, int ordering)
{
   space_dim = (space_dim == -1) ? spaceDim : space_dim;
   FiniteElementCollection* nfec;
   if (discont)
   {
      nfec = new L2_FECollection(order, Dim, BasisType::GaussLobatto);
   }
   else
   {
      nfec = new H1_FECollection(order, Dim);
   }
   ParFiniteElementSpace* nfes = new ParFiniteElementSpace(this, nfec, space_dim,
                                                           ordering);
   auto pnodes = new ParGridFunction(nfes);
   GetNodes(*pnodes);
   NewNodes(*pnodes, true);
   Nodes->MakeOwner(nfec);
}

void ParMesh::ExchangeFaceNbrData()
{
   if (have_face_nbr_data)
   {
      return;
   }

   if (Nonconforming())
   {
      // with ParNCMesh we can set up face neighbors without communication
      pncmesh->GetFaceNeighbors(*this);
      have_face_nbr_data = true;

      ExchangeFaceNbrNodes();
      return;
   }

   Table *gr_sface;
   int   *s2l_face;
   bool   del_tables = false;
   if (Dim == 1)
   {
      gr_sface = &group_svert;
      s2l_face = svert_lvert;
   }
   else if (Dim == 2)
   {
      gr_sface = &group_sedge;
      s2l_face = sedge_ledge;
   }
   else
   {
      s2l_face = sface_lface;
      if (shared_trias.Size() == sface_lface.Size())
      {
         // All shared faces are Triangular
         gr_sface = &group_stria;
      }
      else if (shared_quads.Size() == sface_lface.Size())
      {
         // All shared faced are Quadrilateral
         gr_sface = &group_squad;
      }
      else
      {
         // Shared faces contain a mixture of triangles and quads
         gr_sface = new Table;
         del_tables = true;

         // Merge the Tables group_stria and group_squad
         gr_sface->MakeI(group_stria.Size());
         for (int gr=0; gr<group_stria.Size(); gr++)
         {
            gr_sface->AddColumnsInRow(gr,
                                      group_stria.RowSize(gr) +
                                      group_squad.RowSize(gr));
         }
         gr_sface->MakeJ();
         const int nst = shared_trias.Size();
         for (int gr=0; gr<group_stria.Size(); gr++)
         {
            gr_sface->AddConnections(gr,
                                     group_stria.GetRow(gr),
                                     group_stria.RowSize(gr));
            for (int c=0; c<group_squad.RowSize(gr); c++)
            {
               gr_sface->AddConnection(gr,
                                       nst + group_squad.GetRow(gr)[c]);
            }
         }
         gr_sface->ShiftUpI();
      }
   }

   ExchangeFaceNbrData(gr_sface, s2l_face);

   if (del_tables) { delete gr_sface; }

   if ( have_face_nbr_data ) { return; }

   have_face_nbr_data = true;

   ExchangeFaceNbrNodes();
}

void ParMesh::ExchangeFaceNbrData(Table *gr_sface, int *s2l_face)
{
   int num_face_nbrs = 0;
   for (int g = 1; g < GetNGroups(); g++)
   {
      if (gr_sface->RowSize(g-1) > 0)
      {
         num_face_nbrs++;
      }
   }

   face_nbr_group.SetSize(num_face_nbrs);

   if (num_face_nbrs == 0)
   {
      have_face_nbr_data = true;
      return;
   }

   {
      // sort face-neighbors by processor rank
      Array<Pair<int, int> > rank_group(num_face_nbrs);

      for (int g = 1, counter = 0; g < GetNGroups(); g++)
      {
         if (gr_sface->RowSize(g-1) > 0)
         {
            MFEM_ASSERT(gtopo.GetGroupSize(g) == 2, "group size is not 2!");

            const int *nbs = gtopo.GetGroup(g);
            int lproc = (nbs[0]) ? nbs[0] : nbs[1];
            rank_group[counter].one = gtopo.GetNeighborRank(lproc);
            rank_group[counter].two = g;
            counter++;
         }
      }

      SortPairs<int, int>(rank_group, rank_group.Size());

      for (int fn = 0; fn < num_face_nbrs; fn++)
      {
         face_nbr_group[fn] = rank_group[fn].two;
      }
   }

   MPI_Request *requests = new MPI_Request[2*num_face_nbrs];
   MPI_Request *send_requests = requests;
   MPI_Request *recv_requests = requests + num_face_nbrs;
   MPI_Status  *statuses = new MPI_Status[num_face_nbrs];

   int *nbr_data = new int[6*num_face_nbrs];
   int *nbr_send_data = nbr_data;
   int *nbr_recv_data = nbr_data + 3*num_face_nbrs;

   Array<int> el_marker(GetNE());
   Array<int> vertex_marker(GetNV());
   el_marker = -1;
   vertex_marker = -1;

   Table send_face_nbr_elemdata, send_face_nbr_facedata;

   send_face_nbr_elements.MakeI(num_face_nbrs);
   send_face_nbr_vertices.MakeI(num_face_nbrs);
   send_face_nbr_elemdata.MakeI(num_face_nbrs);
   send_face_nbr_facedata.MakeI(num_face_nbrs);
   for (int fn = 0; fn < num_face_nbrs; fn++)
   {
      int nbr_group = face_nbr_group[fn];
      int  num_sfaces = gr_sface->RowSize(nbr_group-1);
      int *sface = gr_sface->GetRow(nbr_group-1);
      for (int i = 0; i < num_sfaces; i++)
      {
         int lface = s2l_face[sface[i]];
         int el = faces_info[lface].Elem1No;
         if (el_marker[el] != fn)
         {
            el_marker[el] = fn;
            send_face_nbr_elements.AddAColumnInRow(fn);

            const int nv = elements[el]->GetNVertices();
            const int *v = elements[el]->GetVertices();
            for (int j = 0; j < nv; j++)
               if (vertex_marker[v[j]] != fn)
               {
                  vertex_marker[v[j]] = fn;
                  send_face_nbr_vertices.AddAColumnInRow(fn);
               }

            send_face_nbr_elemdata.AddColumnsInRow(fn, nv + 2);
         }
      }
      send_face_nbr_facedata.AddColumnsInRow(fn, 2*num_sfaces);

      nbr_send_data[3*fn  ] = send_face_nbr_elements.GetI()[fn];
      nbr_send_data[3*fn+1] = send_face_nbr_vertices.GetI()[fn];
      nbr_send_data[3*fn+2] = send_face_nbr_elemdata.GetI()[fn];

      int nbr_rank = GetFaceNbrRank(fn);
      int tag = 0;

      MPI_Isend(&nbr_send_data[3*fn], 3, MPI_INT, nbr_rank, tag, MyComm,
                &send_requests[fn]);
      MPI_Irecv(&nbr_recv_data[3*fn], 3, MPI_INT, nbr_rank, tag, MyComm,
                &recv_requests[fn]);
   }
   send_face_nbr_elements.MakeJ();
   send_face_nbr_vertices.MakeJ();
   send_face_nbr_elemdata.MakeJ();
   send_face_nbr_facedata.MakeJ();
   el_marker = -1;
   vertex_marker = -1;
   const int nst = shared_trias.Size();
   for (int fn = 0; fn < num_face_nbrs; fn++)
   {
      int nbr_group = face_nbr_group[fn];
      int  num_sfaces = gr_sface->RowSize(nbr_group-1);
      int *sface = gr_sface->GetRow(nbr_group-1);
      for (int i = 0; i < num_sfaces; i++)
      {
         const int sf = sface[i];
         int lface = s2l_face[sf];
         int el = faces_info[lface].Elem1No;
         if (el_marker[el] != fn)
         {
            el_marker[el] = fn;
            send_face_nbr_elements.AddConnection(fn, el);

            const int nv = elements[el]->GetNVertices();
            const int *v = elements[el]->GetVertices();
            for (int j = 0; j < nv; j++)
               if (vertex_marker[v[j]] != fn)
               {
                  vertex_marker[v[j]] = fn;
                  send_face_nbr_vertices.AddConnection(fn, v[j]);
               }

            send_face_nbr_elemdata.AddConnection(fn, GetAttribute(el));
            send_face_nbr_elemdata.AddConnection(
               fn, GetElementBaseGeometry(el));
            send_face_nbr_elemdata.AddConnections(fn, v, nv);
         }
         send_face_nbr_facedata.AddConnection(fn, el);
         int info = faces_info[lface].Elem1Inf;
         // change the orientation in info to be relative to the shared face
         //   in 1D and 2D keep the orientation equal to 0
         if (Dim == 3)
         {
            const int *lf_v = faces[lface]->GetVertices();
            if (sf < nst) // triangle shared face
            {
               info += GetTriOrientation(shared_trias[sf].v, lf_v);
            }
            else // quad shared face
            {
               info += GetQuadOrientation(shared_quads[sf-nst].v, lf_v);
            }
         }
         send_face_nbr_facedata.AddConnection(fn, info);
      }
   }
   send_face_nbr_elements.ShiftUpI();
   send_face_nbr_vertices.ShiftUpI();
   send_face_nbr_elemdata.ShiftUpI();
   send_face_nbr_facedata.ShiftUpI();

   // convert the vertex indices in send_face_nbr_elemdata
   // convert the element indices in send_face_nbr_facedata
   for (int fn = 0; fn < num_face_nbrs; fn++)
   {
      int  num_elems  = send_face_nbr_elements.RowSize(fn);
      int *elems      = send_face_nbr_elements.GetRow(fn);
      int  num_verts  = send_face_nbr_vertices.RowSize(fn);
      int *verts      = send_face_nbr_vertices.GetRow(fn);
      int *elemdata   = send_face_nbr_elemdata.GetRow(fn);
      int  num_sfaces = send_face_nbr_facedata.RowSize(fn)/2;
      int *facedata   = send_face_nbr_facedata.GetRow(fn);

      for (int i = 0; i < num_verts; i++)
      {
         vertex_marker[verts[i]] = i;
      }

      for (int el = 0; el < num_elems; el++)
      {
         const int nv = elements[elems[el]]->GetNVertices();
         elemdata += 2; // skip the attribute and the geometry type
         for (int j = 0; j < nv; j++)
         {
            elemdata[j] = vertex_marker[elemdata[j]];
         }
         elemdata += nv;

         el_marker[elems[el]] = el;
      }

      for (int i = 0; i < num_sfaces; i++)
      {
         facedata[2*i] = el_marker[facedata[2*i]];
      }
   }

   MPI_Waitall(num_face_nbrs, recv_requests, statuses);

   Array<int> recv_face_nbr_facedata;
   Table recv_face_nbr_elemdata;

   // fill-in face_nbr_elements_offset, face_nbr_vertices_offset
   face_nbr_elements_offset.SetSize(num_face_nbrs + 1);
   face_nbr_vertices_offset.SetSize(num_face_nbrs + 1);
   recv_face_nbr_elemdata.MakeI(num_face_nbrs);
   face_nbr_elements_offset[0] = 0;
   face_nbr_vertices_offset[0] = 0;
   for (int fn = 0; fn < num_face_nbrs; fn++)
   {
      face_nbr_elements_offset[fn+1] =
         face_nbr_elements_offset[fn] + nbr_recv_data[3*fn];
      face_nbr_vertices_offset[fn+1] =
         face_nbr_vertices_offset[fn] + nbr_recv_data[3*fn+1];
      recv_face_nbr_elemdata.AddColumnsInRow(fn, nbr_recv_data[3*fn+2]);
   }
   recv_face_nbr_elemdata.MakeJ();

   MPI_Waitall(num_face_nbrs, send_requests, statuses);

   // send and receive the element data
   for (int fn = 0; fn < num_face_nbrs; fn++)
   {
      int nbr_rank = GetFaceNbrRank(fn);
      int tag = 0;

      MPI_Isend(send_face_nbr_elemdata.GetRow(fn),
                send_face_nbr_elemdata.RowSize(fn),
                MPI_INT, nbr_rank, tag, MyComm, &send_requests[fn]);

      MPI_Irecv(recv_face_nbr_elemdata.GetRow(fn),
                recv_face_nbr_elemdata.RowSize(fn),
                MPI_INT, nbr_rank, tag, MyComm, &recv_requests[fn]);
   }

   // convert the element data into face_nbr_elements
   face_nbr_elements.SetSize(face_nbr_elements_offset[num_face_nbrs]);
   while (true)
   {
      int fn;
      MPI_Waitany(num_face_nbrs, recv_requests, &fn, statuses);

      if (fn == MPI_UNDEFINED)
      {
         break;
      }

      int  vert_off      = face_nbr_vertices_offset[fn];
      int  elem_off      = face_nbr_elements_offset[fn];
      int  num_elems     = face_nbr_elements_offset[fn+1] - elem_off;
      int *recv_elemdata = recv_face_nbr_elemdata.GetRow(fn);

      for (int i = 0; i < num_elems; i++)
      {
         Element *el = NewElement(recv_elemdata[1]);
         el->SetAttribute(recv_elemdata[0]);
         recv_elemdata += 2;
         int nv = el->GetNVertices();
         for (int j = 0; j < nv; j++)
         {
            recv_elemdata[j] += vert_off;
         }
         el->SetVertices(recv_elemdata);
         recv_elemdata += nv;
         face_nbr_elements[elem_off++] = el;
      }
   }

   MPI_Waitall(num_face_nbrs, send_requests, statuses);

   // send and receive the face data
   recv_face_nbr_facedata.SetSize(
      send_face_nbr_facedata.Size_of_connections());
   for (int fn = 0; fn < num_face_nbrs; fn++)
   {
      int nbr_rank = GetFaceNbrRank(fn);
      int tag = 0;

      MPI_Isend(send_face_nbr_facedata.GetRow(fn),
                send_face_nbr_facedata.RowSize(fn),
                MPI_INT, nbr_rank, tag, MyComm, &send_requests[fn]);

      // the size of the send and receive face data is the same
      MPI_Irecv(&recv_face_nbr_facedata[send_face_nbr_facedata.GetI()[fn]],
                send_face_nbr_facedata.RowSize(fn),
                MPI_INT, nbr_rank, tag, MyComm, &recv_requests[fn]);
   }

   // transfer the received face data into faces_info
   while (true)
   {
      int fn;
      MPI_Waitany(num_face_nbrs, recv_requests, &fn, statuses);

      if (fn == MPI_UNDEFINED)
      {
         break;
      }

      int  elem_off   = face_nbr_elements_offset[fn];
      int  nbr_group  = face_nbr_group[fn];
      int  num_sfaces = gr_sface->RowSize(nbr_group-1);
      int *sface      = gr_sface->GetRow(nbr_group-1);
      int *facedata =
         &recv_face_nbr_facedata[send_face_nbr_facedata.GetI()[fn]];

      for (int i = 0; i < num_sfaces; i++)
      {
         const int sf = sface[i];
         int lface = s2l_face[sf];
         FaceInfo &face_info = faces_info[lface];
         face_info.Elem2No = -1 - (facedata[2*i] + elem_off);
         int info = facedata[2*i+1];
         // change the orientation in info to be relative to the local face
         if (Dim < 3)
         {
            info++; // orientation 0 --> orientation 1
         }
         else
         {
            int nbr_ori = info%64, nbr_v[4];
            const int *lf_v = faces[lface]->GetVertices();

            if (sf < nst) // triangle shared face
            {
               // apply the nbr_ori to sf_v to get nbr_v
               const int *perm = tri_t::Orient[nbr_ori];
               const int *sf_v = shared_trias[sf].v;
               for (int j = 0; j < 3; j++)
               {
                  nbr_v[perm[j]] = sf_v[j];
               }
               // get the orientation of nbr_v w.r.t. the local face
               nbr_ori = GetTriOrientation(lf_v, nbr_v);
            }
            else // quad shared face
            {
               // apply the nbr_ori to sf_v to get nbr_v
               const int *perm = quad_t::Orient[nbr_ori];
               const int *sf_v = shared_quads[sf-nst].v;
               for (int j = 0; j < 4; j++)
               {
                  nbr_v[perm[j]] = sf_v[j];
               }
               // get the orientation of nbr_v w.r.t. the local face
               nbr_ori = GetQuadOrientation(lf_v, nbr_v);
            }

            info = 64*(info/64) + nbr_ori;
         }
         face_info.Elem2Inf = info;
      }
   }

   MPI_Waitall(num_face_nbrs, send_requests, statuses);

   // allocate the face_nbr_vertices
   face_nbr_vertices.SetSize(face_nbr_vertices_offset[num_face_nbrs]);

   delete [] nbr_data;

   delete [] statuses;
   delete [] requests;
}

void ParMesh::ExchangeFaceNbrNodes()
{
   if (!have_face_nbr_data)
   {
      ExchangeFaceNbrData(); // calls this method at the end
   }
   else if (Nodes == NULL)
   {
      if (Nonconforming())
      {
         // with ParNCMesh we already have the vertices
         return;
      }

      int num_face_nbrs = GetNFaceNeighbors();

      if (!num_face_nbrs) { return; }

      MPI_Request *requests = new MPI_Request[2*num_face_nbrs];
      MPI_Request *send_requests = requests;
      MPI_Request *recv_requests = requests + num_face_nbrs;
      MPI_Status  *statuses = new MPI_Status[num_face_nbrs];

      // allocate buffer and copy the vertices to be sent
      Array<Vertex> send_vertices(send_face_nbr_vertices.Size_of_connections());
      for (int i = 0; i < send_vertices.Size(); i++)
      {
         send_vertices[i] = vertices[send_face_nbr_vertices.GetJ()[i]];
      }

      // send and receive the vertices
      for (int fn = 0; fn < num_face_nbrs; fn++)
      {
         int nbr_rank = GetFaceNbrRank(fn);
         int tag = 0;

         MPI_Isend(send_vertices[send_face_nbr_vertices.GetI()[fn]](),
                   3*send_face_nbr_vertices.RowSize(fn),
                   MPI_DOUBLE, nbr_rank, tag, MyComm, &send_requests[fn]);

         MPI_Irecv(face_nbr_vertices[face_nbr_vertices_offset[fn]](),
                   3*(face_nbr_vertices_offset[fn+1] -
                      face_nbr_vertices_offset[fn]),
                   MPI_DOUBLE, nbr_rank, tag, MyComm, &recv_requests[fn]);
      }

      MPI_Waitall(num_face_nbrs, recv_requests, statuses);
      MPI_Waitall(num_face_nbrs, send_requests, statuses);

      delete [] statuses;
      delete [] requests;
   }
   else
   {
      ParGridFunction *pNodes = dynamic_cast<ParGridFunction *>(Nodes);
      MFEM_VERIFY(pNodes != NULL, "Nodes are not ParGridFunction!");
      pNodes->ExchangeFaceNbrData();
   }
}

int ParMesh::GetFaceNbrRank(int fn) const
{
   if (Conforming())
   {
      int nbr_group = face_nbr_group[fn];
      const int *nbs = gtopo.GetGroup(nbr_group);
      int nbr_lproc = (nbs[0]) ? nbs[0] : nbs[1];
      int nbr_rank = gtopo.GetNeighborRank(nbr_lproc);
      return nbr_rank;
   }
   else
   {
      // NC: simplified handling of face neighbor ranks
      return face_nbr_group[fn];
   }
}

Table *ParMesh::GetFaceToAllElementTable() const
{
   const Array<int> *s2l_face;
   if (Dim == 1)
   {
      s2l_face = &svert_lvert;
   }
   else if (Dim == 2)
   {
      s2l_face = &sedge_ledge;
   }
   else
   {
      s2l_face = &sface_lface;
   }

   Table *face_elem = new Table;

   face_elem->MakeI(faces_info.Size());

   for (int i = 0; i < faces_info.Size(); i++)
   {
      if (faces_info[i].Elem2No >= 0)
      {
         face_elem->AddColumnsInRow(i, 2);
      }
      else
      {
         face_elem->AddAColumnInRow(i);
      }
   }
   for (int i = 0; i < s2l_face->Size(); i++)
   {
      face_elem->AddAColumnInRow((*s2l_face)[i]);
   }

   face_elem->MakeJ();

   for (int i = 0; i < faces_info.Size(); i++)
   {
      face_elem->AddConnection(i, faces_info[i].Elem1No);
      if (faces_info[i].Elem2No >= 0)
      {
         face_elem->AddConnection(i, faces_info[i].Elem2No);
      }
   }
   for (int i = 0; i < s2l_face->Size(); i++)
   {
      int lface = (*s2l_face)[i];
      int nbr_elem_idx = -1 - faces_info[lface].Elem2No;
      face_elem->AddConnection(lface, NumOfElements + nbr_elem_idx);
   }

   face_elem->ShiftUpI();

   return face_elem;
}

void ParMesh::GetGhostFaceTransformation(
   FaceElementTransformations* FETr, Element::Type face_type,
   Geometry::Type face_geom)
{
   // calculate composition of FETr->Loc1 and FETr->Elem1
   DenseMatrix &face_pm = FETr->GetPointMat();
   if (Nodes == NULL)
   {
      FETr->Elem1->Transform(FETr->Loc1.Transf.GetPointMat(), face_pm);
      FETr->SetFE(GetTransformationFEforElementType(face_type));
   }
   else
   {
      const FiniteElement* face_el =
         Nodes->FESpace()->GetTraceElement(FETr->Elem1No, face_geom);

#if 0 // TODO: handle the case of non-interpolatory Nodes
      DenseMatrix I;
      face_el->Project(Transformation.GetFE(), FETr->Loc1.Transf, I);
      MultABt(Transformation.GetPointMat(), I, pm_face);
#else
      IntegrationRule eir(face_el->GetDof());
      FETr->Loc1.Transform(face_el->GetNodes(), eir);
      Nodes->GetVectorValues(*FETr->Elem1, eir, face_pm);
#endif
      FETr->SetFE(face_el);
   }
}

FaceElementTransformations *ParMesh::
GetSharedFaceTransformations(int sf, bool fill2)
{
   int FaceNo = GetSharedFace(sf);

   FaceInfo &face_info = faces_info[FaceNo];

   bool is_slave = Nonconforming() && IsSlaveFace(face_info);
   bool is_ghost = Nonconforming() && FaceNo >= GetNumFaces();

   int mask = 0;
   FaceElemTr.SetConfigurationMask(0);
   FaceElemTr.Elem1 = NULL;
   FaceElemTr.Elem2 = NULL;

   NCFaceInfo* nc_info = NULL;
   if (is_slave) { nc_info = &nc_faces_info[face_info.NCFace]; }

   int local_face = is_ghost ? nc_info->MasterFace : FaceNo;
   Element::Type  face_type = GetFaceElementType(local_face);
   Geometry::Type face_geom = GetFaceGeometryType(local_face);

   // setup the transformation for the first element
   FaceElemTr.Elem1No = face_info.Elem1No;
   GetElementTransformation(FaceElemTr.Elem1No, &Transformation);
   FaceElemTr.Elem1 = &Transformation;
   mask |= FaceElementTransformations::HAVE_ELEM1;

   // setup the transformation for the second (neighbor) element
   if (fill2)
   {
      FaceElemTr.Elem2No = -1 - face_info.Elem2No;
      GetFaceNbrElementTransformation(FaceElemTr.Elem2No, &Transformation2);
      FaceElemTr.Elem2 = &Transformation2;
      mask |= FaceElementTransformations::HAVE_ELEM2;
   }
   else
   {
      FaceElemTr.Elem2No = -1;
   }

   // setup the face transformation if the face is not a ghost
   if (!is_ghost)
   {
      GetFaceTransformation(FaceNo, &FaceElemTr);
      // NOTE: The above call overwrites FaceElemTr.Loc1
      mask |= FaceElementTransformations::HAVE_FACE;
   }
   else
   {
      FaceElemTr.SetGeometryType(face_geom);
   }

   // setup Loc1 & Loc2
   int elem_type = GetElementType(face_info.Elem1No);
   GetLocalFaceTransformation(face_type, elem_type, FaceElemTr.Loc1.Transf,
                              face_info.Elem1Inf);
   mask |= FaceElementTransformations::HAVE_LOC1;

   if (fill2)
   {
      elem_type = face_nbr_elements[FaceElemTr.Elem2No]->GetType();
      GetLocalFaceTransformation(face_type, elem_type, FaceElemTr.Loc2.Transf,
                                 face_info.Elem2Inf);
      mask |= FaceElementTransformations::HAVE_LOC2;
   }

   // adjust Loc1 or Loc2 of the master face if this is a slave face
   if (is_slave)
   {
      if (is_ghost || fill2)
      {
         // is_ghost -> modify side 1, otherwise -> modify side 2:
         ApplyLocalSlaveTransformation(FaceElemTr, face_info, is_ghost);
      }
   }

   // for ghost faces we need a special version of GetFaceTransformation
   if (is_ghost)
   {
      GetGhostFaceTransformation(&FaceElemTr, face_type, face_geom);
      mask |= FaceElementTransformations::HAVE_FACE;
   }

<<<<<<< HEAD
   FaceElemTr.SetConfigurationMask(fill2 ? 31 : 21);

   // This check can be useful for internal debugging, however it will fail on
   // periodic boundary faces, so we keep it disabled in general.
#if 0
#ifdef MFEM_DEBUG
   double dist = FaceElemTr.CheckConsistency();
   if (dist >= 1e-12)
   {
      mfem::out << "\nInternal error: face id = " << FaceNo
                << ", dist = " << dist << ", rank = " << MyRank << '\n';
      FaceElemTr.CheckConsistency(1); // print coordinates
      MFEM_ABORT("internal error");
   }
#endif
#endif
=======
   FaceElemTr.SetConfigurationMask(mask);
>>>>>>> a9fd6daf

   return &FaceElemTr;
}

int ParMesh::GetNSharedFaces() const
{
   if (Conforming())
   {
      switch (Dim)
      {
         case 1:  return svert_lvert.Size();
         case 2:  return sedge_ledge.Size();
         default: return sface_lface.Size();
      }
   }
   else
   {
      MFEM_ASSERT(Dim > 1, "");
      const NCMesh::NCList &shared = pncmesh->GetSharedList(Dim-1);
      return shared.conforming.size() + shared.slaves.size();
   }
}

int ParMesh::GetSharedFace(int sface) const
{
   if (Conforming())
   {
      switch (Dim)
      {
         case 1:  return svert_lvert[sface];
         case 2:  return sedge_ledge[sface];
         default: return sface_lface[sface];
      }
   }
   else
   {
      MFEM_ASSERT(Dim > 1, "");
      const NCMesh::NCList &shared = pncmesh->GetSharedList(Dim-1);
      int csize = (int) shared.conforming.size();
      return sface < csize
             ? shared.conforming[sface].index
             : shared.slaves[sface - csize].index;
   }
}

// shift cyclically 3 integers a, b, c, so that the smallest of
// order[a], order[b], order[c] is first
static inline
void Rotate3Indirect(int &a, int &b, int &c,
                     const Array<std::int64_t> &order)
{
   if (order[a] < order[b])
   {
      if (order[a] > order[c])
      {
         ShiftRight(a, b, c);
      }
   }
   else
   {
      if (order[b] < order[c])
      {
         ShiftRight(c, b, a);
      }
      else
      {
         ShiftRight(a, b, c);
      }
   }
}

void ParMesh::ReorientTetMesh()
{
   if (Dim != 3 || !(meshgen & 1))
   {
      return;
   }

   ResetLazyData();

   DSTable *old_v_to_v = NULL;
   Table *old_elem_vert = NULL;

   if (Nodes)
   {
      PrepareNodeReorder(&old_v_to_v, &old_elem_vert);
   }

   // create a GroupCommunicator over shared vertices
   GroupCommunicator svert_comm(gtopo);
   {
      // initialize svert_comm
      Table &gr_svert = svert_comm.GroupLDofTable();
      // gr_svert differs from group_svert - the latter does not store gr. 0
      gr_svert.SetDims(GetNGroups(), svert_lvert.Size());
      gr_svert.GetI()[0] = 0;
      for (int gr = 1; gr <= GetNGroups(); gr++)
      {
         gr_svert.GetI()[gr] = group_svert.GetI()[gr-1];
      }
      for (int k = 0; k < svert_lvert.Size(); k++)
      {
         gr_svert.GetJ()[k] = group_svert.GetJ()[k];
      }
      svert_comm.Finalize();
   }

   // communicate the local index of each shared vertex from the group master to
   // other ranks in the group
   Array<int> svert_master_rank(svert_lvert.Size());
   Array<int> svert_master_index(svert_lvert);
   {
      for (int i = 0; i < group_svert.Size(); i++)
      {
         int rank = gtopo.GetGroupMasterRank(i+1);
         for (int j = 0; j < group_svert.RowSize(i); j++)
         {
            svert_master_rank[group_svert.GetRow(i)[j]] = rank;
         }
      }
      svert_comm.Bcast(svert_master_index);
   }

   // the pairs (master rank, master local index) define a globally consistent
   // vertex ordering
   Array<std::int64_t> glob_vert_order(vertices.Size());
   {
      Array<int> lvert_svert(vertices.Size());
      lvert_svert = -1;
      for (int i = 0; i < svert_lvert.Size(); i++)
      {
         lvert_svert[svert_lvert[i]] = i;
      }

      for (int i = 0; i < vertices.Size(); i++)
      {
         int s = lvert_svert[i];
         if (s >= 0)
         {
            glob_vert_order[i] =
               (std::int64_t(svert_master_rank[s]) << 32) + svert_master_index[s];
         }
         else
         {
            glob_vert_order[i] = (std::int64_t(MyRank) << 32) + i;
         }
      }
   }

   // rotate tetrahedra so that vertex zero is the lowest (global) index vertex,
   // vertex 1 is the second lowest (global) index and vertices 2 and 3 preserve
   // positive orientation of the element
   for (int i = 0; i < NumOfElements; i++)
   {
      if (GetElementType(i) == Element::TETRAHEDRON)
      {
         int *v = elements[i]->GetVertices();

         Rotate3Indirect(v[0], v[1], v[2], glob_vert_order);

         if (glob_vert_order[v[0]] < glob_vert_order[v[3]])
         {
            Rotate3Indirect(v[1], v[2], v[3], glob_vert_order);
         }
         else
         {
            ShiftRight(v[0], v[1], v[3]);
         }
      }
   }

   // rotate also boundary triangles
   for (int i = 0; i < NumOfBdrElements; i++)
   {
      if (GetBdrElementType(i) == Element::TRIANGLE)
      {
         int *v = boundary[i]->GetVertices();

         Rotate3Indirect(v[0], v[1], v[2], glob_vert_order);
      }
   }

   const bool check_consistency = true;
   if (check_consistency)
   {
      // create a GroupCommunicator on the shared triangles
      GroupCommunicator stria_comm(gtopo);
      {
         // initialize stria_comm
         Table &gr_stria = stria_comm.GroupLDofTable();
         // gr_stria differs from group_stria - the latter does not store gr. 0
         gr_stria.SetDims(GetNGroups(), shared_trias.Size());
         gr_stria.GetI()[0] = 0;
         for (int gr = 1; gr <= GetNGroups(); gr++)
         {
            gr_stria.GetI()[gr] = group_stria.GetI()[gr-1];
         }
         for (int k = 0; k < shared_trias.Size(); k++)
         {
            gr_stria.GetJ()[k] = group_stria.GetJ()[k];
         }
         stria_comm.Finalize();
      }
      Array<int> stria_flag(shared_trias.Size());
      for (int i = 0; i < stria_flag.Size(); i++)
      {
         const int *v = shared_trias[i].v;
         if (glob_vert_order[v[0]] < glob_vert_order[v[1]])
         {
            stria_flag[i] = (glob_vert_order[v[0]] < glob_vert_order[v[2]]) ? 0 : 2;
         }
         else // v[1] < v[0]
         {
            stria_flag[i] = (glob_vert_order[v[1]] < glob_vert_order[v[2]]) ? 1 : 2;
         }
      }

      Array<int> stria_master_flag(stria_flag);
      stria_comm.Bcast(stria_master_flag);
      for (int i = 0; i < stria_flag.Size(); i++)
      {
         const int *v = shared_trias[i].v;
         MFEM_VERIFY(stria_flag[i] == stria_master_flag[i],
                     "inconsistent vertex ordering found, shared triangle "
                     << i << ": ("
                     << v[0] << ", " << v[1] << ", " << v[2] << "), "
                     << "local flag: " << stria_flag[i]
                     << ", master flag: " << stria_master_flag[i]);
      }
   }

   // rotate shared triangle faces
   for (int i = 0; i < shared_trias.Size(); i++)
   {
      int *v = shared_trias[i].v;

      Rotate3Indirect(v[0], v[1], v[2], glob_vert_order);
   }

   // finalize
   if (!Nodes)
   {
      GetElementToFaceTable();
      GenerateFaces();
      if (el_to_edge)
      {
         NumOfEdges = GetElementToEdgeTable(*el_to_edge, be_to_edge);
      }
   }
   else
   {
      DoNodeReorder(old_v_to_v, old_elem_vert);
      delete old_elem_vert;
      delete old_v_to_v;
   }

   // the local edge and face numbering is changed therefore we need to
   // update sedge_ledge and sface_lface.
   FinalizeParTopo();
}

void ParMesh::LocalRefinement(const Array<int> &marked_el, int type)
{
   if (pncmesh)
   {
      MFEM_ABORT("Local and nonconforming refinements cannot be mixed.");
   }

   DeleteFaceNbrData();

   InitRefinementTransforms();

   if (Dim == 3)
   {
      int uniform_refinement = 0;
      if (type < 0)
      {
         type = -type;
         uniform_refinement = 1;
      }

      // 1. Hash table of vertex to vertex connections corresponding to refined
      //    edges.
      HashTable<Hashed2> v_to_v;

      // 2. Do the red refinement.
      switch (type)
      {
         case 1:
            for (int i = 0; i < marked_el.Size(); i++)
            {
               Bisection(marked_el[i], v_to_v);
            }
            break;
         case 2:
            for (int i = 0; i < marked_el.Size(); i++)
            {
               Bisection(marked_el[i], v_to_v);

               Bisection(NumOfElements - 1, v_to_v);
               Bisection(marked_el[i], v_to_v);
            }
            break;
         case 3:
            for (int i = 0; i < marked_el.Size(); i++)
            {
               Bisection(marked_el[i], v_to_v);

               int j = NumOfElements - 1;
               Bisection(j, v_to_v);
               Bisection(NumOfElements - 1, v_to_v);
               Bisection(j, v_to_v);

               Bisection(marked_el[i], v_to_v);
               Bisection(NumOfElements-1, v_to_v);
               Bisection(marked_el[i], v_to_v);
            }
            break;
      }

      // 3. Do the green refinement (to get conforming mesh).
      int need_refinement;
      int max_faces_in_group = 0;
      // face_splittings identify how the shared faces have been split
      Array<unsigned> *face_splittings = new Array<unsigned>[GetNGroups()-1];
      for (int i = 0; i < GetNGroups()-1; i++)
      {
         const int faces_in_group = GroupNTriangles(i+1);
         face_splittings[i].Reserve(faces_in_group);
         if (faces_in_group > max_faces_in_group)
         {
            max_faces_in_group = faces_in_group;
         }
      }
      int neighbor;
      Array<unsigned> iBuf(max_faces_in_group);

      MPI_Request *requests = new MPI_Request[GetNGroups()-1];
      MPI_Status  status;

#ifdef MFEM_DEBUG_PARMESH_LOCALREF
      int ref_loops_all = 0, ref_loops_par = 0;
#endif
      do
      {
         need_refinement = 0;
         for (int i = 0; i < NumOfElements; i++)
         {
            if (elements[i]->NeedRefinement(v_to_v))
            {
               need_refinement = 1;
               Bisection(i, v_to_v);
            }
         }
#ifdef MFEM_DEBUG_PARMESH_LOCALREF
         ref_loops_all++;
#endif

         if (uniform_refinement)
         {
            continue;
         }

         // if the mesh is locally conforming start making it globally
         // conforming
         if (need_refinement == 0)
         {
#ifdef MFEM_DEBUG_PARMESH_LOCALREF
            ref_loops_par++;
#endif
            // MPI_Barrier(MyComm);
            const int tag = 293;

            // (a) send the type of interface splitting
            int req_count = 0;
            for (int i = 0; i < GetNGroups()-1; i++)
            {
               const int *group_faces = group_stria.GetRow(i);
               const int faces_in_group = group_stria.RowSize(i);
               // it is enough to communicate through the faces
               if (faces_in_group == 0) { continue; }

               face_splittings[i].SetSize(0);
               for (int j = 0; j < faces_in_group; j++)
               {
                  GetFaceSplittings(shared_trias[group_faces[j]].v, v_to_v,
                                    face_splittings[i]);
               }
               const int *nbs = gtopo.GetGroup(i+1);
               neighbor = gtopo.GetNeighborRank(nbs[0] ? nbs[0] : nbs[1]);
               MPI_Isend(face_splittings[i], face_splittings[i].Size(),
                         MPI_UNSIGNED, neighbor, tag, MyComm,
                         &requests[req_count++]);
            }

            // (b) receive the type of interface splitting
            for (int i = 0; i < GetNGroups()-1; i++)
            {
               const int *group_faces = group_stria.GetRow(i);
               const int faces_in_group = group_stria.RowSize(i);
               if (faces_in_group == 0) { continue; }

               const int *nbs = gtopo.GetGroup(i+1);
               neighbor = gtopo.GetNeighborRank(nbs[0] ? nbs[0] : nbs[1]);
               MPI_Probe(neighbor, tag, MyComm, &status);
               int count;
               MPI_Get_count(&status, MPI_UNSIGNED, &count);
               iBuf.SetSize(count);
               MPI_Recv(iBuf, count, MPI_UNSIGNED, neighbor, tag, MyComm,
                        MPI_STATUS_IGNORE);

               for (int j = 0, pos = 0; j < faces_in_group; j++)
               {
                  const int *v = shared_trias[group_faces[j]].v;
                  need_refinement |= DecodeFaceSplittings(v_to_v, v, iBuf, pos);
               }
            }

            int nr = need_refinement;
            MPI_Allreduce(&nr, &need_refinement, 1, MPI_INT, MPI_LOR, MyComm);

            MPI_Waitall(req_count, requests, MPI_STATUSES_IGNORE);
         }
      }
      while (need_refinement == 1);

#ifdef MFEM_DEBUG_PARMESH_LOCALREF
      {
         int i = ref_loops_all;
         MPI_Reduce(&i, &ref_loops_all, 1, MPI_INT, MPI_MAX, 0, MyComm);
         if (MyRank == 0)
         {
            mfem::out << "\n\nParMesh::LocalRefinement : max. ref_loops_all = "
                      << ref_loops_all << ", ref_loops_par = " << ref_loops_par
                      << '\n' << endl;
         }
      }
#endif

      delete [] requests;
      iBuf.DeleteAll();
      delete [] face_splittings;

      // 4. Update the boundary elements.
      do
      {
         need_refinement = 0;
         for (int i = 0; i < NumOfBdrElements; i++)
         {
            if (boundary[i]->NeedRefinement(v_to_v))
            {
               need_refinement = 1;
               BdrBisection(i, v_to_v);
            }
         }
      }
      while (need_refinement == 1);

      if (NumOfBdrElements != boundary.Size())
      {
         mfem_error("ParMesh::LocalRefinement :"
                    " (NumOfBdrElements != boundary.Size())");
      }

      ResetLazyData();

      const int old_nv = NumOfVertices;
      NumOfVertices = vertices.Size();

      RefineGroups(old_nv, v_to_v);

      // 5. Update the groups after refinement.
      if (el_to_face != NULL)
      {
         GetElementToFaceTable();
         GenerateFaces();
      }

      // 6. Update element-to-edge relations.
      if (el_to_edge != NULL)
      {
         NumOfEdges = GetElementToEdgeTable(*el_to_edge, be_to_edge);
      }
   } //  'if (Dim == 3)'


   if (Dim == 2)
   {
      int uniform_refinement = 0;
      if (type < 0)
      {
         // type = -type; // not used
         uniform_refinement = 1;
      }

      // 1. Get table of vertex to vertex connections.
      DSTable v_to_v(NumOfVertices);
      GetVertexToVertexTable(v_to_v);

      // 2. Get edge to element connections in arrays edge1 and edge2
      int nedges  = v_to_v.NumberOfEntries();
      int *edge1  = new int[nedges];
      int *edge2  = new int[nedges];
      int *middle = new int[nedges];

      for (int i = 0; i < nedges; i++)
      {
         edge1[i] = edge2[i] = middle[i] = -1;
      }

      for (int i = 0; i < NumOfElements; i++)
      {
         int *v = elements[i]->GetVertices();
         for (int j = 0; j < 3; j++)
         {
            int ind = v_to_v(v[j], v[(j+1)%3]);
            (edge1[ind] == -1) ? (edge1[ind] = i) : (edge2[ind] = i);
         }
      }

      // 3. Do the red refinement.
      for (int i = 0; i < marked_el.Size(); i++)
      {
         RedRefinement(marked_el[i], v_to_v, edge1, edge2, middle);
      }

      // 4. Do the green refinement (to get conforming mesh).
      int need_refinement;
      int edges_in_group, max_edges_in_group = 0;
      // edge_splittings identify how the shared edges have been split
      int **edge_splittings = new int*[GetNGroups()-1];
      for (int i = 0; i < GetNGroups()-1; i++)
      {
         edges_in_group = GroupNEdges(i+1);
         edge_splittings[i] = new int[edges_in_group];
         if (edges_in_group > max_edges_in_group)
         {
            max_edges_in_group = edges_in_group;
         }
      }
      int neighbor, *iBuf = new int[max_edges_in_group];

      Array<int> group_edges;

      MPI_Request request;
      MPI_Status  status;
      Vertex V;
      V(2) = 0.0;

#ifdef MFEM_DEBUG_PARMESH_LOCALREF
      int ref_loops_all = 0, ref_loops_par = 0;
#endif
      do
      {
         need_refinement = 0;
         for (int i = 0; i < nedges; i++)
         {
            if (middle[i] != -1 && edge1[i] != -1)
            {
               need_refinement = 1;
               GreenRefinement(edge1[i], v_to_v, edge1, edge2, middle);
            }
         }
#ifdef MFEM_DEBUG_PARMESH_LOCALREF
         ref_loops_all++;
#endif

         if (uniform_refinement)
         {
            continue;
         }

         // if the mesh is locally conforming start making it globally
         // conforming
         if (need_refinement == 0)
         {
#ifdef MFEM_DEBUG_PARMESH_LOCALREF
            ref_loops_par++;
#endif
            // MPI_Barrier(MyComm);

            // (a) send the type of interface splitting
            for (int i = 0; i < GetNGroups()-1; i++)
            {
               group_sedge.GetRow(i, group_edges);
               edges_in_group = group_edges.Size();
               // it is enough to communicate through the edges
               if (edges_in_group != 0)
               {
                  for (int j = 0; j < edges_in_group; j++)
                  {
                     edge_splittings[i][j] =
                        GetEdgeSplittings(shared_edges[group_edges[j]], v_to_v,
                                          middle);
                  }
                  const int *nbs = gtopo.GetGroup(i+1);
                  if (nbs[0] == 0)
                  {
                     neighbor = gtopo.GetNeighborRank(nbs[1]);
                  }
                  else
                  {
                     neighbor = gtopo.GetNeighborRank(nbs[0]);
                  }
                  MPI_Isend(edge_splittings[i], edges_in_group, MPI_INT,
                            neighbor, 0, MyComm, &request);
               }
            }

            // (b) receive the type of interface splitting
            for (int i = 0; i < GetNGroups()-1; i++)
            {
               group_sedge.GetRow(i, group_edges);
               edges_in_group = group_edges.Size();
               if (edges_in_group != 0)
               {
                  const int *nbs = gtopo.GetGroup(i+1);
                  if (nbs[0] == 0)
                  {
                     neighbor = gtopo.GetNeighborRank(nbs[1]);
                  }
                  else
                  {
                     neighbor = gtopo.GetNeighborRank(nbs[0]);
                  }
                  MPI_Recv(iBuf, edges_in_group, MPI_INT, neighbor,
                           MPI_ANY_TAG, MyComm, &status);

                  for (int j = 0; j < edges_in_group; j++)
                  {
                     if (iBuf[j] == 1 && edge_splittings[i][j] == 0)
                     {
                        int *v = shared_edges[group_edges[j]]->GetVertices();
                        int ii = v_to_v(v[0], v[1]);
#ifdef MFEM_DEBUG_PARMESH_LOCALREF
                        if (middle[ii] != -1)
                        {
                           mfem_error("ParMesh::LocalRefinement (triangles) : "
                                      "Oops!");
                        }
#endif
                        need_refinement = 1;
                        middle[ii] = NumOfVertices++;
                        for (int c = 0; c < 2; c++)
                        {
                           V(c) = 0.5 * (vertices[v[0]](c) + vertices[v[1]](c));
                        }
                        vertices.Append(V);
                     }
                  }
               }
            }

            int nr = need_refinement;
            MPI_Allreduce(&nr, &need_refinement, 1, MPI_INT, MPI_LOR, MyComm);
         }
      }
      while (need_refinement == 1);

#ifdef MFEM_DEBUG_PARMESH_LOCALREF
      {
         int i = ref_loops_all;
         MPI_Reduce(&i, &ref_loops_all, 1, MPI_INT, MPI_MAX, 0, MyComm);
         if (MyRank == 0)
         {
            mfem::out << "\n\nParMesh::LocalRefinement : max. ref_loops_all = "
                      << ref_loops_all << ", ref_loops_par = " << ref_loops_par
                      << '\n' << endl;
         }
      }
#endif

      for (int i = 0; i < GetNGroups()-1; i++)
      {
         delete [] edge_splittings[i];
      }
      delete [] edge_splittings;

      delete [] iBuf;

      // 5. Update the boundary elements.
      int v1[2], v2[2], bisect, temp;
      temp = NumOfBdrElements;
      for (int i = 0; i < temp; i++)
      {
         int *v = boundary[i]->GetVertices();
         bisect = v_to_v(v[0], v[1]);
         if (middle[bisect] != -1)
         {
            // the element was refined (needs updating)
            if (boundary[i]->GetType() == Element::SEGMENT)
            {
               v1[0] =           v[0]; v1[1] = middle[bisect];
               v2[0] = middle[bisect]; v2[1] =           v[1];

               boundary[i]->SetVertices(v1);
               boundary.Append(new Segment(v2, boundary[i]->GetAttribute()));
            }
            else
            {
               mfem_error("Only bisection of segment is implemented for bdr"
                          " elem.");
            }
         }
      }
      NumOfBdrElements = boundary.Size();

      ResetLazyData();

      // 5a. Update the groups after refinement.
      RefineGroups(v_to_v, middle);

      // 6. Free the allocated memory.
      delete [] edge1;
      delete [] edge2;
      delete [] middle;

      if (el_to_edge != NULL)
      {
         NumOfEdges = GetElementToEdgeTable(*el_to_edge, be_to_edge);
         GenerateFaces();
      }
   } //  'if (Dim == 2)'

   if (Dim == 1) // --------------------------------------------------------
   {
      int cne = NumOfElements, cnv = NumOfVertices;
      NumOfVertices += marked_el.Size();
      NumOfElements += marked_el.Size();
      vertices.SetSize(NumOfVertices);
      elements.SetSize(NumOfElements);
      CoarseFineTr.embeddings.SetSize(NumOfElements);

      for (int j = 0; j < marked_el.Size(); j++)
      {
         int i = marked_el[j];
         Segment *c_seg = (Segment *)elements[i];
         int *vert = c_seg->GetVertices(), attr = c_seg->GetAttribute();
         int new_v = cnv + j, new_e = cne + j;
         AverageVertices(vert, 2, new_v);
         elements[new_e] = new Segment(new_v, vert[1], attr);
         vert[1] = new_v;

         CoarseFineTr.embeddings[i] = Embedding(i, 1);
         CoarseFineTr.embeddings[new_e] = Embedding(i, 2);
      }

      static double seg_children[3*2] = { 0.0,1.0, 0.0,0.5, 0.5,1.0 };
      CoarseFineTr.point_matrices[Geometry::SEGMENT].
      UseExternalData(seg_children, 1, 2, 3);

      GenerateFaces();
   } // end of 'if (Dim == 1)'

   last_operation = Mesh::REFINE;
   sequence++;

   UpdateNodes();

#ifdef MFEM_DEBUG
   CheckElementOrientation(false);
   CheckBdrElementOrientation(false);
#endif
}

void ParMesh::NonconformingRefinement(const Array<Refinement> &refinements,
                                      int nc_limit)
{
   if (NURBSext)
   {
      MFEM_ABORT("ParMesh::NonconformingRefinement: NURBS meshes are not "
                 "supported. Project the NURBS to Nodes first.");
   }

   if (!pncmesh)
   {
      MFEM_ABORT("Can't convert conforming ParMesh to nonconforming ParMesh "
                 "(you need to initialize the ParMesh from a nonconforming "
                 "serial Mesh)");
   }

   DeleteFaceNbrData();

   // NOTE: no check of !refinements.Size(), in parallel we would have to reduce

   // do the refinements
   pncmesh->MarkCoarseLevel();
   pncmesh->Refine(refinements);

   if (nc_limit > 0)
   {
      pncmesh->LimitNCLevel(nc_limit);
   }

   // create a second mesh containing the finest elements from 'pncmesh'
   ParMesh* pmesh2 = new ParMesh(*pncmesh);
   pncmesh->OnMeshUpdated(pmesh2);

   attributes.Copy(pmesh2->attributes);
   bdr_attributes.Copy(pmesh2->bdr_attributes);

   // now swap the meshes, the second mesh will become the old coarse mesh
   // and this mesh will be the new fine mesh
   Swap(*pmesh2, false);

   delete pmesh2; // NOTE: old face neighbors destroyed here

   pncmesh->GetConformingSharedStructures(*this);

   GenerateNCFaceInfo();

   last_operation = Mesh::REFINE;
   sequence++;

   UpdateNodes();
}

bool ParMesh::NonconformingDerefinement(Array<double> &elem_error,
                                        double threshold, int nc_limit, int op)
{
   MFEM_VERIFY(pncmesh, "Only supported for non-conforming meshes.");
   MFEM_VERIFY(!NURBSext, "Derefinement of NURBS meshes is not supported. "
               "Project the NURBS to Nodes first.");

   const Table &dt = pncmesh->GetDerefinementTable();

   pncmesh->SynchronizeDerefinementData(elem_error, dt);

   Array<int> level_ok;
   if (nc_limit > 0)
   {
      pncmesh->CheckDerefinementNCLevel(dt, level_ok, nc_limit);
   }

   Array<int> derefs;
   for (int i = 0; i < dt.Size(); i++)
   {
      if (nc_limit > 0 && !level_ok[i]) { continue; }

      double error =
         AggregateError(elem_error, dt.GetRow(i), dt.RowSize(i), op);

      if (error < threshold) { derefs.Append(i); }
   }

   long glob_size = ReduceInt(derefs.Size());
   if (!glob_size) { return false; }

   // Destroy face-neighbor data only when actually de-refining.
   DeleteFaceNbrData();

   pncmesh->Derefine(derefs);

   ParMesh* mesh2 = new ParMesh(*pncmesh);
   pncmesh->OnMeshUpdated(mesh2);

   attributes.Copy(mesh2->attributes);
   bdr_attributes.Copy(mesh2->bdr_attributes);

   Swap(*mesh2, false);
   delete mesh2;

   pncmesh->GetConformingSharedStructures(*this);

   GenerateNCFaceInfo();

   last_operation = Mesh::DEREFINE;
   sequence++;

   UpdateNodes();

   return true;
}


void ParMesh::Rebalance()
{
   RebalanceImpl(NULL); // default SFC-based partition
}

void ParMesh::Rebalance(const Array<int> &partition)
{
   RebalanceImpl(&partition);
}

void ParMesh::RebalanceImpl(const Array<int> *partition)
{
   if (Conforming())
   {
      MFEM_ABORT("Load balancing is currently not supported for conforming"
                 " meshes.");
   }

   // Make sure the Nodes use a ParFiniteElementSpace
   if (Nodes && dynamic_cast<ParFiniteElementSpace*>(Nodes->FESpace()) == NULL)
   {
      ParFiniteElementSpace *pfes =
         new ParFiniteElementSpace(*Nodes->FESpace(), *this);
      ParGridFunction *new_nodes = new ParGridFunction(pfes);
      *new_nodes = *Nodes;
      if (Nodes->OwnFEC())
      {
         new_nodes->MakeOwner(Nodes->OwnFEC());
         Nodes->MakeOwner(NULL); // takes away ownership of 'fec' and 'fes'
         delete Nodes->FESpace();
      }
      delete Nodes;
      Nodes = new_nodes;
   }

   DeleteFaceNbrData();

   pncmesh->Rebalance(partition);

   ParMesh* pmesh2 = new ParMesh(*pncmesh);
   pncmesh->OnMeshUpdated(pmesh2);

   attributes.Copy(pmesh2->attributes);
   bdr_attributes.Copy(pmesh2->bdr_attributes);

   Swap(*pmesh2, false);
   delete pmesh2;

   pncmesh->GetConformingSharedStructures(*this);

   GenerateNCFaceInfo();

   last_operation = Mesh::REBALANCE;
   sequence++;

   UpdateNodes();
}

void ParMesh::RefineGroups(const DSTable &v_to_v, int *middle)
{
   // Refine groups after LocalRefinement in 2D (triangle meshes)

   MFEM_ASSERT(Dim == 2 && meshgen == 1, "internal error");

   Array<int> group_verts, group_edges;

   // To update the groups after a refinement, we observe that:
   // - every (new and old) vertex, edge and face belongs to exactly one group
   // - the refinement does not create new groups
   // - a new vertex appears only as the middle of a refined edge
   // - a face can be refined 2, 3 or 4 times producing new edges and faces

   int *I_group_svert, *J_group_svert;
   int *I_group_sedge, *J_group_sedge;

   I_group_svert = Memory<int>(GetNGroups()+1);
   I_group_sedge = Memory<int>(GetNGroups()+1);

   I_group_svert[0] = I_group_svert[1] = 0;
   I_group_sedge[0] = I_group_sedge[1] = 0;

   // overestimate the size of the J arrays
   J_group_svert = Memory<int>(group_svert.Size_of_connections() +
                               group_sedge.Size_of_connections());
   J_group_sedge = Memory<int>(2*group_sedge.Size_of_connections());

   for (int group = 0; group < GetNGroups()-1; group++)
   {
      // Get the group shared objects
      group_svert.GetRow(group, group_verts);
      group_sedge.GetRow(group, group_edges);

      // Check which edges have been refined
      for (int i = 0; i < group_sedge.RowSize(group); i++)
      {
         int *v = shared_edges[group_edges[i]]->GetVertices();
         const int ind = middle[v_to_v(v[0], v[1])];
         if (ind != -1)
         {
            // add a vertex
            group_verts.Append(svert_lvert.Append(ind)-1);
            // update the edges
            const int attr = shared_edges[group_edges[i]]->GetAttribute();
            shared_edges.Append(new Segment(v[1], ind, attr));
            group_edges.Append(sedge_ledge.Append(-1)-1);
            v[1] = ind;
         }
      }

      I_group_svert[group+1] = I_group_svert[group] + group_verts.Size();
      I_group_sedge[group+1] = I_group_sedge[group] + group_edges.Size();

      int *J;
      J = J_group_svert+I_group_svert[group];
      for (int i = 0; i < group_verts.Size(); i++)
      {
         J[i] = group_verts[i];
      }
      J = J_group_sedge+I_group_sedge[group];
      for (int i = 0; i < group_edges.Size(); i++)
      {
         J[i] = group_edges[i];
      }
   }

   FinalizeParTopo();

   group_svert.SetIJ(I_group_svert, J_group_svert);
   group_sedge.SetIJ(I_group_sedge, J_group_sedge);
}

void ParMesh::RefineGroups(int old_nv, const HashTable<Hashed2> &v_to_v)
{
   // Refine groups after LocalRefinement in 3D (tetrahedral meshes)

   MFEM_ASSERT(Dim == 3 && meshgen == 1, "internal error");

   Array<int> group_verts, group_edges, group_trias;

   // To update the groups after a refinement, we observe that:
   // - every (new and old) vertex, edge and face belongs to exactly one group
   // - the refinement does not create new groups
   // - a new vertex appears only as the middle of a refined edge
   // - a face can be refined multiple times producing new edges and faces

   Array<Segment *> sedge_stack;
   Array<Vert3> sface_stack;

   Array<int> I_group_svert, J_group_svert;
   Array<int> I_group_sedge, J_group_sedge;
   Array<int> I_group_stria, J_group_stria;

   I_group_svert.SetSize(GetNGroups());
   I_group_sedge.SetSize(GetNGroups());
   I_group_stria.SetSize(GetNGroups());

   I_group_svert[0] = 0;
   I_group_sedge[0] = 0;
   I_group_stria[0] = 0;

   for (int group = 0; group < GetNGroups()-1; group++)
   {
      // Get the group shared objects
      group_svert.GetRow(group, group_verts);
      group_sedge.GetRow(group, group_edges);
      group_stria.GetRow(group, group_trias);

      // Check which edges have been refined
      for (int i = 0; i < group_sedge.RowSize(group); i++)
      {
         int *v = shared_edges[group_edges[i]]->GetVertices();
         int ind = v_to_v.FindId(v[0], v[1]);
         if (ind == -1) { continue; }

         // This shared edge is refined: walk the whole refinement tree
         const int attr = shared_edges[group_edges[i]]->GetAttribute();
         do
         {
            ind += old_nv;
            // Add new shared vertex
            group_verts.Append(svert_lvert.Append(ind)-1);
            // Put the right sub-edge on top of the stack
            sedge_stack.Append(new Segment(ind, v[1], attr));
            // The left sub-edge replaces the original edge
            v[1] = ind;
            ind = v_to_v.FindId(v[0], ind);
         }
         while (ind != -1);
         // Process all edges in the edge stack
         do
         {
            Segment *se = sedge_stack.Last();
            v = se->GetVertices();
            ind = v_to_v.FindId(v[0], v[1]);
            if (ind == -1)
            {
               // The edge 'se' is not refined
               sedge_stack.DeleteLast();
               // Add new shared edge
               shared_edges.Append(se);
               group_edges.Append(sedge_ledge.Append(-1)-1);
            }
            else
            {
               // The edge 'se' is refined
               ind += old_nv;
               // Add new shared vertex
               group_verts.Append(svert_lvert.Append(ind)-1);
               // Put the left sub-edge on top of the stack
               sedge_stack.Append(new Segment(v[0], ind, attr));
               // The right sub-edge replaces the original edge
               v[0] = ind;
            }
         }
         while (sedge_stack.Size() > 0);
      }

      // Check which triangles have been refined
      for (int i = 0; i < group_stria.RowSize(group); i++)
      {
         int *v = shared_trias[group_trias[i]].v;
         int ind = v_to_v.FindId(v[0], v[1]);
         if (ind == -1) { continue; }

         // This shared face is refined: walk the whole refinement tree
         const int edge_attr = 1;
         do
         {
            ind += old_nv;
            // Add the refinement edge to the edge stack
            sedge_stack.Append(new Segment(v[2], ind, edge_attr));
            // Put the right sub-triangle on top of the face stack
            sface_stack.Append(Vert3(v[1], v[2], ind));
            // The left sub-triangle replaces the original one
            v[1] = v[0]; v[0] = v[2]; v[2] = ind;
            ind = v_to_v.FindId(v[0], v[1]);
         }
         while (ind != -1);
         // Process all faces (triangles) in the face stack
         do
         {
            Vert3 &st = sface_stack.Last();
            v = st.v;
            ind = v_to_v.FindId(v[0], v[1]);
            if (ind == -1)
            {
               // The triangle 'st' is not refined
               // Add new shared face
               shared_trias.Append(st);
               group_trias.Append(sface_lface.Append(-1)-1);
               sface_stack.DeleteLast();
            }
            else
            {
               // The triangle 'st' is refined
               ind += old_nv;
               // Add the refinement edge to the edge stack
               sedge_stack.Append(new Segment(v[2], ind, edge_attr));
               // Put the left sub-triangle on top of the face stack
               sface_stack.Append(Vert3(v[2], v[0], ind));
               // Note that the above Append() may invalidate 'v'
               v = sface_stack[sface_stack.Size()-2].v;
               // The right sub-triangle replaces the original one
               v[0] = v[1]; v[1] = v[2]; v[2] = ind;
            }
         }
         while (sface_stack.Size() > 0);
         // Process all edges in the edge stack (same code as above)
         do
         {
            Segment *se = sedge_stack.Last();
            v = se->GetVertices();
            ind = v_to_v.FindId(v[0], v[1]);
            if (ind == -1)
            {
               // The edge 'se' is not refined
               sedge_stack.DeleteLast();
               // Add new shared edge
               shared_edges.Append(se);
               group_edges.Append(sedge_ledge.Append(-1)-1);
            }
            else
            {
               // The edge 'se' is refined
               ind += old_nv;
               // Add new shared vertex
               group_verts.Append(svert_lvert.Append(ind)-1);
               // Put the left sub-edge on top of the stack
               sedge_stack.Append(new Segment(v[0], ind, edge_attr));
               // The right sub-edge replaces the original edge
               v[0] = ind;
            }
         }
         while (sedge_stack.Size() > 0);
      }

      I_group_svert[group+1] = I_group_svert[group] + group_verts.Size();
      I_group_sedge[group+1] = I_group_sedge[group] + group_edges.Size();
      I_group_stria[group+1] = I_group_stria[group] + group_trias.Size();

      J_group_svert.Append(group_verts);
      J_group_sedge.Append(group_edges);
      J_group_stria.Append(group_trias);
   }

   FinalizeParTopo();

   group_svert.SetIJ(I_group_svert, J_group_svert);
   group_sedge.SetIJ(I_group_sedge, J_group_sedge);
   group_stria.SetIJ(I_group_stria, J_group_stria);
   I_group_svert.LoseData(); J_group_svert.LoseData();
   I_group_sedge.LoseData(); J_group_sedge.LoseData();
   I_group_stria.LoseData(); J_group_stria.LoseData();
}

void ParMesh::UniformRefineGroups2D(int old_nv)
{
   Array<int> sverts, sedges;

   int *I_group_svert, *J_group_svert;
   int *I_group_sedge, *J_group_sedge;

   I_group_svert = Memory<int>(GetNGroups());
   I_group_sedge = Memory<int>(GetNGroups());

   I_group_svert[0] = 0;
   I_group_sedge[0] = 0;

   // compute the size of the J arrays
   J_group_svert = Memory<int>(group_svert.Size_of_connections() +
                               group_sedge.Size_of_connections());
   J_group_sedge = Memory<int>(2*group_sedge.Size_of_connections());

   for (int group = 0; group < GetNGroups()-1; group++)
   {
      // Get the group shared objects
      group_svert.GetRow(group, sverts);
      group_sedge.GetRow(group, sedges);

      // Process all the edges
      for (int i = 0; i < group_sedge.RowSize(group); i++)
      {
         int *v = shared_edges[sedges[i]]->GetVertices();
         const int ind = old_nv + sedge_ledge[sedges[i]];
         // add a vertex
         sverts.Append(svert_lvert.Append(ind)-1);
         // update the edges
         const int attr = shared_edges[sedges[i]]->GetAttribute();
         shared_edges.Append(new Segment(v[1], ind, attr));
         sedges.Append(sedge_ledge.Append(-1)-1);
         v[1] = ind;
      }

      I_group_svert[group+1] = I_group_svert[group] + sverts.Size();
      I_group_sedge[group+1] = I_group_sedge[group] + sedges.Size();

      sverts.CopyTo(J_group_svert + I_group_svert[group]);
      sedges.CopyTo(J_group_sedge + I_group_sedge[group]);
   }

   FinalizeParTopo();

   group_svert.SetIJ(I_group_svert, J_group_svert);
   group_sedge.SetIJ(I_group_sedge, J_group_sedge);
}

void ParMesh::UniformRefineGroups3D(int old_nv, int old_nedges,
                                    const DSTable &old_v_to_v,
                                    const STable3D &old_faces,
                                    Array<int> *f2qf)
{
   // f2qf can be NULL if all faces are quads or there are no quad faces

   Array<int> group_verts, group_edges, group_trias, group_quads;

   int *I_group_svert, *J_group_svert;
   int *I_group_sedge, *J_group_sedge;
   int *I_group_stria, *J_group_stria;
   int *I_group_squad, *J_group_squad;

   I_group_svert = Memory<int>(GetNGroups());
   I_group_sedge = Memory<int>(GetNGroups());
   I_group_stria = Memory<int>(GetNGroups());
   I_group_squad = Memory<int>(GetNGroups());

   I_group_svert[0] = 0;
   I_group_sedge[0] = 0;
   I_group_stria[0] = 0;
   I_group_squad[0] = 0;

   // compute the size of the J arrays
   J_group_svert = Memory<int>(group_svert.Size_of_connections() +
                               group_sedge.Size_of_connections() +
                               group_squad.Size_of_connections());
   J_group_sedge = Memory<int>(2*group_sedge.Size_of_connections() +
                               3*group_stria.Size_of_connections() +
                               4*group_squad.Size_of_connections());
   J_group_stria = Memory<int>(4*group_stria.Size_of_connections());
   J_group_squad = Memory<int>(4*group_squad.Size_of_connections());

   const int oface = old_nv + old_nedges;

   for (int group = 0; group < GetNGroups()-1; group++)
   {
      // Get the group shared objects
      group_svert.GetRow(group, group_verts);
      group_sedge.GetRow(group, group_edges);
      group_stria.GetRow(group, group_trias);
      group_squad.GetRow(group, group_quads);

      // Process the edges that have been refined
      for (int i = 0; i < group_sedge.RowSize(group); i++)
      {
         int *v = shared_edges[group_edges[i]]->GetVertices();
         const int ind = old_nv + old_v_to_v(v[0], v[1]);
         // add a vertex
         group_verts.Append(svert_lvert.Append(ind)-1);
         // update the edges
         const int attr = shared_edges[group_edges[i]]->GetAttribute();
         shared_edges.Append(new Segment(v[1], ind, attr));
         group_edges.Append(sedge_ledge.Append(-1)-1);
         v[1] = ind; // v[0] remains the same
      }

      // Process the triangles that have been refined
      for (int i = 0; i < group_stria.RowSize(group); i++)
      {
         int m[3];
         const int stria = group_trias[i];
         int *v = shared_trias[stria].v;
         // add the refinement edges
         m[0] = old_nv + old_v_to_v(v[0], v[1]);
         m[1] = old_nv + old_v_to_v(v[1], v[2]);
         m[2] = old_nv + old_v_to_v(v[2], v[0]);
         const int edge_attr = 1;
         shared_edges.Append(new Segment(m[0], m[1], edge_attr));
         group_edges.Append(sedge_ledge.Append(-1)-1);
         shared_edges.Append(new Segment(m[1], m[2], edge_attr));
         group_edges.Append(sedge_ledge.Append(-1)-1);
         shared_edges.Append(new Segment(m[0], m[2], edge_attr));
         group_edges.Append(sedge_ledge.Append(-1)-1);
         // update faces
         const int nst = shared_trias.Size();
         shared_trias.SetSize(nst+3);
         // The above SetSize() may invalidate 'v'
         v = shared_trias[stria].v;
         shared_trias[nst+0].Set(m[1],m[2],m[0]);
         shared_trias[nst+1].Set(m[0],v[1],m[1]);
         shared_trias[nst+2].Set(m[2],m[1],v[2]);
         v[1] = m[0]; v[2] = m[2]; // v[0] remains the same
         group_trias.Append(nst+0);
         group_trias.Append(nst+1);
         group_trias.Append(nst+2);
         // sface_lface is set later
      }

      // Process the quads that have been refined
      for (int i = 0; i < group_squad.RowSize(group); i++)
      {
         int m[5];
         const int squad = group_quads[i];
         int *v = shared_quads[squad].v;
         const int olf = old_faces(v[0], v[1], v[2], v[3]);
         // f2qf can be NULL if all faces are quads
         m[0] = oface + (f2qf ? (*f2qf)[olf] : olf);
         // add a vertex
         group_verts.Append(svert_lvert.Append(m[0])-1);
         // add the refinement edges
         m[1] = old_nv + old_v_to_v(v[0], v[1]);
         m[2] = old_nv + old_v_to_v(v[1], v[2]);
         m[3] = old_nv + old_v_to_v(v[2], v[3]);
         m[4] = old_nv + old_v_to_v(v[3], v[0]);
         const int edge_attr = 1;
         shared_edges.Append(new Segment(m[1], m[0], edge_attr));
         group_edges.Append(sedge_ledge.Append(-1)-1);
         shared_edges.Append(new Segment(m[2], m[0], edge_attr));
         group_edges.Append(sedge_ledge.Append(-1)-1);
         shared_edges.Append(new Segment(m[3], m[0], edge_attr));
         group_edges.Append(sedge_ledge.Append(-1)-1);
         shared_edges.Append(new Segment(m[4], m[0], edge_attr));
         group_edges.Append(sedge_ledge.Append(-1)-1);
         // update faces
         const int nsq = shared_quads.Size();
         shared_quads.SetSize(nsq+3);
         // The above SetSize() may invalidate 'v'
         v = shared_quads[squad].v;
         shared_quads[nsq+0].Set(m[1],v[1],m[2],m[0]);
         shared_quads[nsq+1].Set(m[0],m[2],v[2],m[3]);
         shared_quads[nsq+2].Set(m[4],m[0],m[3],v[3]);
         v[1] = m[1]; v[2] = m[0]; v[3] = m[4]; // v[0] remains the same
         group_quads.Append(nsq+0);
         group_quads.Append(nsq+1);
         group_quads.Append(nsq+2);
         // sface_lface is set later
      }

      I_group_svert[group+1] = I_group_svert[group] + group_verts.Size();
      I_group_sedge[group+1] = I_group_sedge[group] + group_edges.Size();
      I_group_stria[group+1] = I_group_stria[group] + group_trias.Size();
      I_group_squad[group+1] = I_group_squad[group] + group_quads.Size();

      group_verts.CopyTo(J_group_svert + I_group_svert[group]);
      group_edges.CopyTo(J_group_sedge + I_group_sedge[group]);
      group_trias.CopyTo(J_group_stria + I_group_stria[group]);
      group_quads.CopyTo(J_group_squad + I_group_squad[group]);
   }

   FinalizeParTopo();

   group_svert.SetIJ(I_group_svert, J_group_svert);
   group_sedge.SetIJ(I_group_sedge, J_group_sedge);
   group_stria.SetIJ(I_group_stria, J_group_stria);
   group_squad.SetIJ(I_group_squad, J_group_squad);
}

void ParMesh::UniformRefinement2D()
{
   DeleteFaceNbrData();

   const int old_nv = NumOfVertices;

   // call Mesh::UniformRefinement2D so that it won't update the nodes
   {
      const bool update_nodes = false;
      Mesh::UniformRefinement2D_base(update_nodes);
   }

   // update the groups
   UniformRefineGroups2D(old_nv);

   UpdateNodes();

#ifdef MFEM_DEBUG
   // If there are no Nodes, the orientation is checked in the call to
   // UniformRefinement2D_base() above.
   if (Nodes) { CheckElementOrientation(false); }
#endif
}

void ParMesh::UniformRefinement3D()
{
   DeleteFaceNbrData();

   const int old_nv = NumOfVertices;
   const int old_nedges = NumOfEdges;

   DSTable v_to_v(NumOfVertices);
   GetVertexToVertexTable(v_to_v);
   STable3D *faces_tbl = GetFacesTable();

   // call Mesh::UniformRefinement3D_base so that it won't update the nodes
   Array<int> f2qf;
   {
      const bool update_nodes = false;
      UniformRefinement3D_base(&f2qf, &v_to_v, update_nodes);
      // Note: for meshes that have triangular faces, v_to_v is modified by the
      //       above call to return different edge indices - this is used when
      //       updating the groups. This is needed by ReorientTetMesh().
   }

   // update the groups
   UniformRefineGroups3D(old_nv, old_nedges, v_to_v, *faces_tbl,
                         f2qf.Size() ? &f2qf : NULL);
   delete faces_tbl;

   UpdateNodes();
}

void ParMesh::NURBSUniformRefinement()
{
   if (MyRank == 0)
   {
      mfem::out << "\nParMesh::NURBSUniformRefinement : Not supported yet!\n";
   }
}

void ParMesh::PrintXG(std::ostream &out) const
{
   MFEM_ASSERT(Dim == spaceDim, "2D manifolds not supported");
   if (Dim == 3 && meshgen == 1)
   {
      int i, j, nv;
      const int *ind;

      out << "NETGEN_Neutral_Format\n";
      // print the vertices
      out << NumOfVertices << '\n';
      for (i = 0; i < NumOfVertices; i++)
      {
         for (j = 0; j < Dim; j++)
         {
            out << " " << vertices[i](j);
         }
         out << '\n';
      }

      // print the elements
      out << NumOfElements << '\n';
      for (i = 0; i < NumOfElements; i++)
      {
         nv = elements[i]->GetNVertices();
         ind = elements[i]->GetVertices();
         out << elements[i]->GetAttribute();
         for (j = 0; j < nv; j++)
         {
            out << " " << ind[j]+1;
         }
         out << '\n';
      }

      // print the boundary + shared faces information
      out << NumOfBdrElements + sface_lface.Size() << '\n';
      // boundary
      for (i = 0; i < NumOfBdrElements; i++)
      {
         nv = boundary[i]->GetNVertices();
         ind = boundary[i]->GetVertices();
         out << boundary[i]->GetAttribute();
         for (j = 0; j < nv; j++)
         {
            out << " " << ind[j]+1;
         }
         out << '\n';
      }
      // shared faces
      const int sf_attr =
         MyRank + 1 + (bdr_attributes.Size() > 0 ? bdr_attributes.Max() : 0);
      for (i = 0; i < shared_trias.Size(); i++)
      {
         ind = shared_trias[i].v;
         out << sf_attr;
         for (j = 0; j < 3; j++)
         {
            out << ' ' << ind[j]+1;
         }
         out << '\n';
      }
      // There are no quad shared faces
   }

   if (Dim == 3 && meshgen == 2)
   {
      int i, j, nv;
      const int *ind;

      out << "TrueGrid\n"
          << "1 " << NumOfVertices << " " << NumOfElements << " 0 0 0 0 0 0 0\n"
          << "0 0 0 1 0 0 0 0 0 0 0\n"
          << "0 0 " << NumOfBdrElements+sface_lface.Size()
          << " 0 0 0 0 0 0 0 0 0 0 0 0 0\n"
          << "0.0 0.0 0.0 0 0 0.0 0.0 0 0.0\n"
          << "0 0 0 0 0 0 0 0 0 0 0 0 0 0 0 0\n";

      // print the vertices
      for (i = 0; i < NumOfVertices; i++)
      {
         out << i+1 << " 0.0 " << vertices[i](0) << " " << vertices[i](1)
             << " " << vertices[i](2) << " 0.0\n";
      }

      // print the elements
      for (i = 0; i < NumOfElements; i++)
      {
         nv = elements[i]->GetNVertices();
         ind = elements[i]->GetVertices();
         out << i+1 << " " << elements[i]->GetAttribute();
         for (j = 0; j < nv; j++)
         {
            out << " " << ind[j]+1;
         }
         out << '\n';
      }

      // print the boundary information
      for (i = 0; i < NumOfBdrElements; i++)
      {
         nv = boundary[i]->GetNVertices();
         ind = boundary[i]->GetVertices();
         out << boundary[i]->GetAttribute();
         for (j = 0; j < nv; j++)
         {
            out << " " << ind[j]+1;
         }
         out << " 1.0 1.0 1.0 1.0\n";
      }

      // print the shared faces information
      const int sf_attr =
         MyRank + 1 + (bdr_attributes.Size() > 0 ? bdr_attributes.Max() : 0);
      // There are no shared triangle faces
      for (i = 0; i < shared_quads.Size(); i++)
      {
         ind = shared_quads[i].v;
         out << sf_attr;
         for (j = 0; j < 4; j++)
         {
            out << ' ' << ind[j]+1;
         }
         out << " 1.0 1.0 1.0 1.0\n";
      }
   }

   if (Dim == 2)
   {
      int i, j, attr;
      Array<int> v;

      out << "areamesh2\n\n";

      // print the boundary + shared edges information
      out << NumOfBdrElements + shared_edges.Size() << '\n';
      // boundary
      for (i = 0; i < NumOfBdrElements; i++)
      {
         attr = boundary[i]->GetAttribute();
         boundary[i]->GetVertices(v);
         out << attr << "     ";
         for (j = 0; j < v.Size(); j++)
         {
            out << v[j] + 1 << "   ";
         }
         out << '\n';
      }
      // shared edges
      for (i = 0; i < shared_edges.Size(); i++)
      {
         attr = shared_edges[i]->GetAttribute();
         shared_edges[i]->GetVertices(v);
         out << attr << "     ";
         for (j = 0; j < v.Size(); j++)
         {
            out << v[j] + 1 << "   ";
         }
         out << '\n';
      }

      // print the elements
      out << NumOfElements << '\n';
      for (i = 0; i < NumOfElements; i++)
      {
         attr = elements[i]->GetAttribute();
         elements[i]->GetVertices(v);

         out << attr << "   ";
         if ((j = GetElementType(i)) == Element::TRIANGLE)
         {
            out << 3 << "   ";
         }
         else if (j == Element::QUADRILATERAL)
         {
            out << 4 << "   ";
         }
         else if (j == Element::SEGMENT)
         {
            out << 2 << "   ";
         }
         for (j = 0; j < v.Size(); j++)
         {
            out << v[j] + 1 << "  ";
         }
         out << '\n';
      }

      // print the vertices
      out << NumOfVertices << '\n';
      for (i = 0; i < NumOfVertices; i++)
      {
         for (j = 0; j < Dim; j++)
         {
            out << vertices[i](j) << " ";
         }
         out << '\n';
      }
   }
   out.flush();
}

bool ParMesh::WantSkipSharedMaster(const NCMesh::Master &master) const
{
   // In 2D, this is a workaround for a CPU boundary rendering artifact. We need
   // to skip a shared master edge if one of its slaves has the same rank.

   const NCMesh::NCList &list = pncmesh->GetEdgeList();
   for (int i = master.slaves_begin; i < master.slaves_end; i++)
   {
      if (!pncmesh->IsGhost(1, list.slaves[i].index)) { return true; }
   }
   return false;
}

void ParMesh::Print(std::ostream &out) const
{
   bool print_shared = true;
   int i, j, shared_bdr_attr;
   Array<int> nc_shared_faces;

   if (NURBSext)
   {
      Printer(out); // does not print shared boundary
      return;
   }

   const Array<int>* s2l_face;
   if (!pncmesh)
   {
      s2l_face = ((Dim == 1) ? &svert_lvert :
                  ((Dim == 2) ? &sedge_ledge : &sface_lface));
   }
   else
   {
      s2l_face = &nc_shared_faces;
      if (Dim >= 2)
      {
         // get a list of all shared non-ghost faces
         const NCMesh::NCList& sfaces =
            (Dim == 3) ? pncmesh->GetSharedFaces() : pncmesh->GetSharedEdges();
         const int nfaces = GetNumFaces();
         for (unsigned i = 0; i < sfaces.conforming.size(); i++)
         {
            int index = sfaces.conforming[i].index;
            if (index < nfaces) { nc_shared_faces.Append(index); }
         }
         for (unsigned i = 0; i < sfaces.masters.size(); i++)
         {
            if (Dim == 2 && WantSkipSharedMaster(sfaces.masters[i])) { continue; }
            int index = sfaces.masters[i].index;
            if (index < nfaces) { nc_shared_faces.Append(index); }
         }
         for (unsigned i = 0; i < sfaces.slaves.size(); i++)
         {
            int index = sfaces.slaves[i].index;
            if (index < nfaces) { nc_shared_faces.Append(index); }
         }
      }
   }

   out << "MFEM mesh v1.0\n";

   // optional
   out <<
       "\n#\n# MFEM Geometry Types (see mesh/geom.hpp):\n#\n"
       "# POINT       = 0\n"
       "# SEGMENT     = 1\n"
       "# TRIANGLE    = 2\n"
       "# SQUARE      = 3\n"
       "# TETRAHEDRON = 4\n"
       "# CUBE        = 5\n"
       "# PRISM       = 6\n"
       "#\n";

   out << "\ndimension\n" << Dim
       << "\n\nelements\n" << NumOfElements << '\n';
   for (i = 0; i < NumOfElements; i++)
   {
      PrintElement(elements[i], out);
   }

   int num_bdr_elems = NumOfBdrElements;
   if (print_shared && Dim > 1)
   {
      num_bdr_elems += s2l_face->Size();
   }
   out << "\nboundary\n" << num_bdr_elems << '\n';
   for (i = 0; i < NumOfBdrElements; i++)
   {
      PrintElement(boundary[i], out);
   }

   if (print_shared && Dim > 1)
   {
      if (bdr_attributes.Size())
      {
         shared_bdr_attr = bdr_attributes.Max() + MyRank + 1;
      }
      else
      {
         shared_bdr_attr = MyRank + 1;
      }
      for (i = 0; i < s2l_face->Size(); i++)
      {
         // Modify the attributes of the faces (not used otherwise?)
         faces[(*s2l_face)[i]]->SetAttribute(shared_bdr_attr);
         PrintElement(faces[(*s2l_face)[i]], out);
      }
   }
   out << "\nvertices\n" << NumOfVertices << '\n';
   if (Nodes == NULL)
   {
      out << spaceDim << '\n';
      for (i = 0; i < NumOfVertices; i++)
      {
         out << vertices[i](0);
         for (j = 1; j < spaceDim; j++)
         {
            out << ' ' << vertices[i](j);
         }
         out << '\n';
      }
      out.flush();
   }
   else
   {
      out << "\nnodes\n";
      Nodes->Save(out);
   }
}

#ifdef MFEM_USE_ADIOS2
void ParMesh::Print(adios2stream &out) const
{
   Mesh::Print(out);
}
#endif

static void dump_element(const Element* elem, Array<int> &data)
{
   data.Append(elem->GetGeometryType());

   int nv = elem->GetNVertices();
   const int *v = elem->GetVertices();
   for (int i = 0; i < nv; i++)
   {
      data.Append(v[i]);
   }
}

void ParMesh::PrintAsOne(std::ostream &out)
{
   int i, j, k, p, nv_ne[2], &nv = nv_ne[0], &ne = nv_ne[1], vc;
   const int *v;
   MPI_Status status;
   Array<double> vert;
   Array<int> ints;

   if (MyRank == 0)
   {
      out << "MFEM mesh v1.0\n";

      // optional
      out <<
          "\n#\n# MFEM Geometry Types (see mesh/geom.hpp):\n#\n"
          "# POINT       = 0\n"
          "# SEGMENT     = 1\n"
          "# TRIANGLE    = 2\n"
          "# SQUARE      = 3\n"
          "# TETRAHEDRON = 4\n"
          "# CUBE        = 5\n"
          "# PRISM       = 6\n"
          "#\n";

      out << "\ndimension\n" << Dim;
   }

   nv = NumOfElements;
   MPI_Reduce(&nv, &ne, 1, MPI_INT, MPI_SUM, 0, MyComm);
   if (MyRank == 0)
   {
      out << "\n\nelements\n" << ne << '\n';
      for (i = 0; i < NumOfElements; i++)
      {
         // processor number + 1 as attribute and geometry type
         out << 1 << ' ' << elements[i]->GetGeometryType();
         // vertices
         nv = elements[i]->GetNVertices();
         v  = elements[i]->GetVertices();
         for (j = 0; j < nv; j++)
         {
            out << ' ' << v[j];
         }
         out << '\n';
      }
      vc = NumOfVertices;
      for (p = 1; p < NRanks; p++)
      {
         MPI_Recv(nv_ne, 2, MPI_INT, p, 444, MyComm, &status);
         ints.SetSize(ne);
         if (ne)
         {
            MPI_Recv(&ints[0], ne, MPI_INT, p, 445, MyComm, &status);
         }
         for (i = 0; i < ne; )
         {
            // processor number + 1 as attribute and geometry type
            out << p+1 << ' ' << ints[i];
            // vertices
            k = Geometries.GetVertices(ints[i++])->GetNPoints();
            for (j = 0; j < k; j++)
            {
               out << ' ' << vc + ints[i++];
            }
            out << '\n';
         }
         vc += nv;
      }
   }
   else
   {
      // for each element send its geometry type and its vertices
      ne = 0;
      for (i = 0; i < NumOfElements; i++)
      {
         ne += 1 + elements[i]->GetNVertices();
      }
      nv = NumOfVertices;
      MPI_Send(nv_ne, 2, MPI_INT, 0, 444, MyComm);

      ints.Reserve(ne);
      ints.SetSize(0);
      for (i = 0; i < NumOfElements; i++)
      {
         dump_element(elements[i], ints);
      }
      MFEM_ASSERT(ints.Size() == ne, "");
      if (ne)
      {
         MPI_Send(&ints[0], ne, MPI_INT, 0, 445, MyComm);
      }
   }

   // boundary + shared boundary
   ne = NumOfBdrElements;
   if (!pncmesh)
   {
      ne += GetNSharedFaces();
   }
   else if (Dim > 1)
   {
      const NCMesh::NCList &list = pncmesh->GetSharedList(Dim - 1);
      ne += list.conforming.size() + list.masters.size() + list.slaves.size();
      // In addition to the number returned by GetNSharedFaces(), include the
      // the master shared faces as well.
   }
   ints.Reserve(ne * (1 + 2*(Dim-1))); // just an upper bound
   ints.SetSize(0);

   // for each boundary and shared boundary element send its geometry type
   // and its vertices
   ne = 0;
   for (i = j = 0; i < NumOfBdrElements; i++)
   {
      dump_element(boundary[i], ints); ne++;
   }
   if (!pncmesh)
   {
      switch (Dim)
      {
         case 1:
            for (i = 0; i < svert_lvert.Size(); i++)
            {
               ints.Append(Geometry::POINT);
               ints.Append(svert_lvert[i]);
               ne++;
            }
            break;

         case 2:
            for (i = 0; i < shared_edges.Size(); i++)
            {
               dump_element(shared_edges[i], ints); ne++;
            }
            break;

         case 3:
            for (i = 0; i < shared_trias.Size(); i++)
            {
               ints.Append(Geometry::TRIANGLE);
               ints.Append(shared_trias[i].v, 3);
               ne++;
            }
            for (i = 0; i < shared_quads.Size(); i++)
            {
               ints.Append(Geometry::SQUARE);
               ints.Append(shared_quads[i].v, 4);
               ne++;
            }
            break;

         default:
            MFEM_ABORT("invalid dimension: " << Dim);
      }
   }
   else if (Dim > 1)
   {
      const NCMesh::NCList &list = pncmesh->GetSharedList(Dim - 1);
      const int nfaces = GetNumFaces();
      for (i = 0; i < (int) list.conforming.size(); i++)
      {
         int index = list.conforming[i].index;
         if (index < nfaces) { dump_element(faces[index], ints); ne++; }
      }
      for (i = 0; i < (int) list.masters.size(); i++)
      {
         int index = list.masters[i].index;
         if (index < nfaces) { dump_element(faces[index], ints); ne++; }
      }
      for (i = 0; i < (int) list.slaves.size(); i++)
      {
         int index = list.slaves[i].index;
         if (index < nfaces) { dump_element(faces[index], ints); ne++; }
      }
   }

   MPI_Reduce(&ne, &k, 1, MPI_INT, MPI_SUM, 0, MyComm);
   if (MyRank == 0)
   {
      out << "\nboundary\n" << k << '\n';
      vc = 0;
      for (p = 0; p < NRanks; p++)
      {
         if (p)
         {
            MPI_Recv(nv_ne, 2, MPI_INT, p, 446, MyComm, &status);
            ints.SetSize(ne);
            if (ne)
            {
               MPI_Recv(ints.GetData(), ne, MPI_INT, p, 447, MyComm, &status);
            }
         }
         else
         {
            ne = ints.Size();
            nv = NumOfVertices;
         }
         for (i = 0; i < ne; )
         {
            // processor number + 1 as bdr. attr. and bdr. geometry type
            out << p+1 << ' ' << ints[i];
            k = Geometries.NumVerts[ints[i++]];
            // vertices
            for (j = 0; j < k; j++)
            {
               out << ' ' << vc + ints[i++];
            }
            out << '\n';
         }
         vc += nv;
      }
   }
   else
   {
      nv = NumOfVertices;
      ne = ints.Size();
      MPI_Send(nv_ne, 2, MPI_INT, 0, 446, MyComm);
      if (ne)
      {
         MPI_Send(ints.GetData(), ne, MPI_INT, 0, 447, MyComm);
      }
   }

   // vertices / nodes
   MPI_Reduce(&NumOfVertices, &nv, 1, MPI_INT, MPI_SUM, 0, MyComm);
   if (MyRank == 0)
   {
      out << "\nvertices\n" << nv << '\n';
   }
   if (Nodes == NULL)
   {
      if (MyRank == 0)
      {
         out << spaceDim << '\n';
         for (i = 0; i < NumOfVertices; i++)
         {
            out << vertices[i](0);
            for (j = 1; j < spaceDim; j++)
            {
               out << ' ' << vertices[i](j);
            }
            out << '\n';
         }
         for (p = 1; p < NRanks; p++)
         {
            MPI_Recv(&nv, 1, MPI_INT, p, 448, MyComm, &status);
            vert.SetSize(nv*spaceDim);
            if (nv)
            {
               MPI_Recv(&vert[0], nv*spaceDim, MPI_DOUBLE, p, 449, MyComm, &status);
            }
            for (i = 0; i < nv; i++)
            {
               out << vert[i*spaceDim];
               for (j = 1; j < spaceDim; j++)
               {
                  out << ' ' << vert[i*spaceDim+j];
               }
               out << '\n';
            }
         }
         out.flush();
      }
      else
      {
         MPI_Send(&NumOfVertices, 1, MPI_INT, 0, 448, MyComm);
         vert.SetSize(NumOfVertices*spaceDim);
         for (i = 0; i < NumOfVertices; i++)
         {
            for (j = 0; j < spaceDim; j++)
            {
               vert[i*spaceDim+j] = vertices[i](j);
            }
         }
         if (NumOfVertices)
         {
            MPI_Send(&vert[0], NumOfVertices*spaceDim, MPI_DOUBLE, 0, 449, MyComm);
         }
      }
   }
   else
   {
      if (MyRank == 0)
      {
         out << "\nnodes\n";
      }
      ParGridFunction *pnodes = dynamic_cast<ParGridFunction *>(Nodes);
      if (pnodes)
      {
         pnodes->SaveAsOne(out);
      }
      else
      {
         ParFiniteElementSpace *pfes =
            dynamic_cast<ParFiniteElementSpace *>(Nodes->FESpace());
         if (pfes)
         {
            // create a wrapper ParGridFunction
            ParGridFunction ParNodes(pfes, Nodes);
            ParNodes.SaveAsOne(out);
         }
         else
         {
            mfem_error("ParMesh::PrintAsOne : Nodes have no parallel info!");
         }
      }
   }
}

void ParMesh::PrintAsOneXG(std::ostream &out)
{
   MFEM_ASSERT(Dim == spaceDim, "2D Manifolds not supported.");
   if (Dim == 3 && meshgen == 1)
   {
      int i, j, k, nv, ne, p;
      const int *ind, *v;
      MPI_Status status;
      Array<double> vert;
      Array<int> ints;

      if (MyRank == 0)
      {
         out << "NETGEN_Neutral_Format\n";
         // print the vertices
         ne = NumOfVertices;
         MPI_Reduce(&ne, &nv, 1, MPI_INT, MPI_SUM, 0, MyComm);
         out << nv << '\n';
         for (i = 0; i < NumOfVertices; i++)
         {
            for (j = 0; j < Dim; j++)
            {
               out << " " << vertices[i](j);
            }
            out << '\n';
         }
         for (p = 1; p < NRanks; p++)
         {
            MPI_Recv(&nv, 1, MPI_INT, p, 444, MyComm, &status);
            vert.SetSize(Dim*nv);
            MPI_Recv(&vert[0], Dim*nv, MPI_DOUBLE, p, 445, MyComm, &status);
            for (i = 0; i < nv; i++)
            {
               for (j = 0; j < Dim; j++)
               {
                  out << " " << vert[Dim*i+j];
               }
               out << '\n';
            }
         }

         // print the elements
         nv = NumOfElements;
         MPI_Reduce(&nv, &ne, 1, MPI_INT, MPI_SUM, 0, MyComm);
         out << ne << '\n';
         for (i = 0; i < NumOfElements; i++)
         {
            nv = elements[i]->GetNVertices();
            ind = elements[i]->GetVertices();
            out << 1;
            for (j = 0; j < nv; j++)
            {
               out << " " << ind[j]+1;
            }
            out << '\n';
         }
         k = NumOfVertices;
         for (p = 1; p < NRanks; p++)
         {
            MPI_Recv(&nv, 1, MPI_INT, p, 444, MyComm, &status);
            MPI_Recv(&ne, 1, MPI_INT, p, 446, MyComm, &status);
            ints.SetSize(4*ne);
            MPI_Recv(&ints[0], 4*ne, MPI_INT, p, 447, MyComm, &status);
            for (i = 0; i < ne; i++)
            {
               out << p+1;
               for (j = 0; j < 4; j++)
               {
                  out << " " << k+ints[i*4+j]+1;
               }
               out << '\n';
            }
            k += nv;
         }
         // print the boundary + shared faces information
         nv = NumOfBdrElements + sface_lface.Size();
         MPI_Reduce(&nv, &ne, 1, MPI_INT, MPI_SUM, 0, MyComm);
         out << ne << '\n';
         // boundary
         for (i = 0; i < NumOfBdrElements; i++)
         {
            nv = boundary[i]->GetNVertices();
            ind = boundary[i]->GetVertices();
            out << 1;
            for (j = 0; j < nv; j++)
            {
               out << " " << ind[j]+1;
            }
            out << '\n';
         }
         // shared faces
         const int sf_attr =
            MyRank + 1 + (bdr_attributes.Size() > 0 ? bdr_attributes.Max() : 0);
         for (i = 0; i < shared_trias.Size(); i++)
         {
            ind = shared_trias[i].v;
            out << sf_attr;
            for (j = 0; j < 3; j++)
            {
               out << ' ' << ind[j]+1;
            }
            out << '\n';
         }
         // There are no quad shared faces
         k = NumOfVertices;
         for (p = 1; p < NRanks; p++)
         {
            MPI_Recv(&nv, 1, MPI_INT, p, 444, MyComm, &status);
            MPI_Recv(&ne, 1, MPI_INT, p, 446, MyComm, &status);
            ints.SetSize(3*ne);
            MPI_Recv(&ints[0], 3*ne, MPI_INT, p, 447, MyComm, &status);
            for (i = 0; i < ne; i++)
            {
               out << p+1;
               for (j = 0; j < 3; j++)
               {
                  out << ' ' << k+ints[i*3+j]+1;
               }
               out << '\n';
            }
            k += nv;
         }
      }
      else
      {
         ne = NumOfVertices;
         MPI_Reduce(&ne, &nv, 1, MPI_INT, MPI_SUM, 0, MyComm);
         MPI_Send(&NumOfVertices, 1, MPI_INT, 0, 444, MyComm);
         vert.SetSize(Dim*NumOfVertices);
         for (i = 0; i < NumOfVertices; i++)
            for (j = 0; j < Dim; j++)
            {
               vert[Dim*i+j] = vertices[i](j);
            }
         MPI_Send(&vert[0], Dim*NumOfVertices, MPI_DOUBLE,
                  0, 445, MyComm);
         // elements
         ne = NumOfElements;
         MPI_Reduce(&ne, &nv, 1, MPI_INT, MPI_SUM, 0, MyComm);
         MPI_Send(&NumOfVertices, 1, MPI_INT, 0, 444, MyComm);
         MPI_Send(&NumOfElements, 1, MPI_INT, 0, 446, MyComm);
         ints.SetSize(NumOfElements*4);
         for (i = 0; i < NumOfElements; i++)
         {
            v = elements[i]->GetVertices();
            for (j = 0; j < 4; j++)
            {
               ints[4*i+j] = v[j];
            }
         }
         MPI_Send(&ints[0], 4*NumOfElements, MPI_INT, 0, 447, MyComm);
         // boundary + shared faces
         nv = NumOfBdrElements + sface_lface.Size();
         MPI_Reduce(&nv, &ne, 1, MPI_INT, MPI_SUM, 0, MyComm);
         MPI_Send(&NumOfVertices, 1, MPI_INT, 0, 444, MyComm);
         ne = NumOfBdrElements + sface_lface.Size();
         MPI_Send(&ne, 1, MPI_INT, 0, 446, MyComm);
         ints.SetSize(3*ne);
         for (i = 0; i < NumOfBdrElements; i++)
         {
            v = boundary[i]->GetVertices();
            for (j = 0; j < 3; j++)
            {
               ints[3*i+j] = v[j];
            }
         }
         for ( ; i < ne; i++)
         {
            v = shared_trias[i-NumOfBdrElements].v; // tet mesh
            for (j = 0; j < 3; j++)
            {
               ints[3*i+j] = v[j];
            }
         }
         MPI_Send(&ints[0], 3*ne, MPI_INT, 0, 447, MyComm);
      }
   }

   if (Dim == 3 && meshgen == 2)
   {
      int i, j, k, nv, ne, p;
      const int *ind, *v;
      MPI_Status status;
      Array<double> vert;
      Array<int> ints;

      int TG_nv, TG_ne, TG_nbe;

      if (MyRank == 0)
      {
         MPI_Reduce(&NumOfVertices, &TG_nv, 1, MPI_INT, MPI_SUM, 0, MyComm);
         MPI_Reduce(&NumOfElements, &TG_ne, 1, MPI_INT, MPI_SUM, 0, MyComm);
         nv = NumOfBdrElements + sface_lface.Size();
         MPI_Reduce(&nv, &TG_nbe, 1, MPI_INT, MPI_SUM, 0, MyComm);

         out << "TrueGrid\n"
             << "1 " << TG_nv << " " << TG_ne << " 0 0 0 0 0 0 0\n"
             << "0 0 0 1 0 0 0 0 0 0 0\n"
             << "0 0 " << TG_nbe << " 0 0 0 0 0 0 0 0 0 0 0 0 0\n"
             << "0.0 0.0 0.0 0 0 0.0 0.0 0 0.0\n"
             << "0 0 0 0 0 0 0 0 0 0 0 0 0 0 0 0\n";

         // print the vertices
         nv = TG_nv;
         for (i = 0; i < NumOfVertices; i++)
         {
            out << i+1 << " 0.0 " << vertices[i](0) << " " << vertices[i](1)
                << " " << vertices[i](2) << " 0.0\n";
         }
         for (p = 1; p < NRanks; p++)
         {
            MPI_Recv(&nv, 1, MPI_INT, p, 444, MyComm, &status);
            vert.SetSize(Dim*nv);
            MPI_Recv(&vert[0], Dim*nv, MPI_DOUBLE, p, 445, MyComm, &status);
            for (i = 0; i < nv; i++)
            {
               out << i+1 << " 0.0 " << vert[Dim*i] << " " << vert[Dim*i+1]
                   << " " << vert[Dim*i+2] << " 0.0\n";
            }
         }

         // print the elements
         ne = TG_ne;
         for (i = 0; i < NumOfElements; i++)
         {
            nv = elements[i]->GetNVertices();
            ind = elements[i]->GetVertices();
            out << i+1 << " " << 1;
            for (j = 0; j < nv; j++)
            {
               out << " " << ind[j]+1;
            }
            out << '\n';
         }
         k = NumOfVertices;
         for (p = 1; p < NRanks; p++)
         {
            MPI_Recv(&nv, 1, MPI_INT, p, 444, MyComm, &status);
            MPI_Recv(&ne, 1, MPI_INT, p, 446, MyComm, &status);
            ints.SetSize(8*ne);
            MPI_Recv(&ints[0], 8*ne, MPI_INT, p, 447, MyComm, &status);
            for (i = 0; i < ne; i++)
            {
               out << i+1 << " " << p+1;
               for (j = 0; j < 8; j++)
               {
                  out << " " << k+ints[i*8+j]+1;
               }
               out << '\n';
            }
            k += nv;
         }

         // print the boundary + shared faces information
         ne = TG_nbe;
         // boundary
         for (i = 0; i < NumOfBdrElements; i++)
         {
            nv = boundary[i]->GetNVertices();
            ind = boundary[i]->GetVertices();
            out << 1;
            for (j = 0; j < nv; j++)
            {
               out << " " << ind[j]+1;
            }
            out << " 1.0 1.0 1.0 1.0\n";
         }
         // shared faces
         const int sf_attr =
            MyRank + 1 + (bdr_attributes.Size() > 0 ? bdr_attributes.Max() : 0);
         // There are no shared triangle faces
         for (i = 0; i < shared_quads.Size(); i++)
         {
            ind = shared_quads[i].v;
            out << sf_attr;
            for (j = 0; j < 4; j++)
            {
               out << ' ' << ind[j]+1;
            }
            out << " 1.0 1.0 1.0 1.0\n";
         }
         k = NumOfVertices;
         for (p = 1; p < NRanks; p++)
         {
            MPI_Recv(&nv, 1, MPI_INT, p, 444, MyComm, &status);
            MPI_Recv(&ne, 1, MPI_INT, p, 446, MyComm, &status);
            ints.SetSize(4*ne);
            MPI_Recv(&ints[0], 4*ne, MPI_INT, p, 447, MyComm, &status);
            for (i = 0; i < ne; i++)
            {
               out << p+1;
               for (j = 0; j < 4; j++)
               {
                  out << " " << k+ints[i*4+j]+1;
               }
               out << " 1.0 1.0 1.0 1.0\n";
            }
            k += nv;
         }
      }
      else
      {
         MPI_Reduce(&NumOfVertices, &TG_nv, 1, MPI_INT, MPI_SUM, 0, MyComm);
         MPI_Reduce(&NumOfElements, &TG_ne, 1, MPI_INT, MPI_SUM, 0, MyComm);
         nv = NumOfBdrElements + sface_lface.Size();
         MPI_Reduce(&nv, &TG_nbe, 1, MPI_INT, MPI_SUM, 0, MyComm);

         MPI_Send(&NumOfVertices, 1, MPI_INT, 0, 444, MyComm);
         vert.SetSize(Dim*NumOfVertices);
         for (i = 0; i < NumOfVertices; i++)
            for (j = 0; j < Dim; j++)
            {
               vert[Dim*i+j] = vertices[i](j);
            }
         MPI_Send(&vert[0], Dim*NumOfVertices, MPI_DOUBLE, 0, 445, MyComm);
         // elements
         MPI_Send(&NumOfVertices, 1, MPI_INT, 0, 444, MyComm);
         MPI_Send(&NumOfElements, 1, MPI_INT, 0, 446, MyComm);
         ints.SetSize(NumOfElements*8);
         for (i = 0; i < NumOfElements; i++)
         {
            v = elements[i]->GetVertices();
            for (j = 0; j < 8; j++)
            {
               ints[8*i+j] = v[j];
            }
         }
         MPI_Send(&ints[0], 8*NumOfElements, MPI_INT, 0, 447, MyComm);
         // boundary + shared faces
         MPI_Send(&NumOfVertices, 1, MPI_INT, 0, 444, MyComm);
         ne = NumOfBdrElements + sface_lface.Size();
         MPI_Send(&ne, 1, MPI_INT, 0, 446, MyComm);
         ints.SetSize(4*ne);
         for (i = 0; i < NumOfBdrElements; i++)
         {
            v = boundary[i]->GetVertices();
            for (j = 0; j < 4; j++)
            {
               ints[4*i+j] = v[j];
            }
         }
         for ( ; i < ne; i++)
         {
            v = shared_quads[i-NumOfBdrElements].v; // hex mesh
            for (j = 0; j < 4; j++)
            {
               ints[4*i+j] = v[j];
            }
         }
         MPI_Send(&ints[0], 4*ne, MPI_INT, 0, 447, MyComm);
      }
   }

   if (Dim == 2)
   {
      int i, j, k, attr, nv, ne, p;
      Array<int> v;
      MPI_Status status;
      Array<double> vert;
      Array<int> ints;

      if (MyRank == 0)
      {
         out << "areamesh2\n\n";

         // print the boundary + shared edges information
         nv = NumOfBdrElements + shared_edges.Size();
         MPI_Reduce(&nv, &ne, 1, MPI_INT, MPI_SUM, 0, MyComm);
         out << ne << '\n';
         // boundary
         for (i = 0; i < NumOfBdrElements; i++)
         {
            attr = boundary[i]->GetAttribute();
            boundary[i]->GetVertices(v);
            out << attr << "     ";
            for (j = 0; j < v.Size(); j++)
            {
               out << v[j] + 1 << "   ";
            }
            out << '\n';
         }
         // shared edges
         for (i = 0; i < shared_edges.Size(); i++)
         {
            attr = shared_edges[i]->GetAttribute();
            shared_edges[i]->GetVertices(v);
            out << attr << "     ";
            for (j = 0; j < v.Size(); j++)
            {
               out << v[j] + 1 << "   ";
            }
            out << '\n';
         }
         k = NumOfVertices;
         for (p = 1; p < NRanks; p++)
         {
            MPI_Recv(&nv, 1, MPI_INT, p, 444, MyComm, &status);
            MPI_Recv(&ne, 1, MPI_INT, p, 446, MyComm, &status);
            ints.SetSize(2*ne);
            MPI_Recv(&ints[0], 2*ne, MPI_INT, p, 447, MyComm, &status);
            for (i = 0; i < ne; i++)
            {
               out << p+1;
               for (j = 0; j < 2; j++)
               {
                  out << " " << k+ints[i*2+j]+1;
               }
               out << '\n';
            }
            k += nv;
         }

         // print the elements
         nv = NumOfElements;
         MPI_Reduce(&nv, &ne, 1, MPI_INT, MPI_SUM, 0, MyComm);
         out << ne << '\n';
         for (i = 0; i < NumOfElements; i++)
         {
            // attr = elements[i]->GetAttribute(); // not used
            elements[i]->GetVertices(v);
            out << 1 << "   " << 3 << "   ";
            for (j = 0; j < v.Size(); j++)
            {
               out << v[j] + 1 << "  ";
            }
            out << '\n';
         }
         k = NumOfVertices;
         for (p = 1; p < NRanks; p++)
         {
            MPI_Recv(&nv, 1, MPI_INT, p, 444, MyComm, &status);
            MPI_Recv(&ne, 1, MPI_INT, p, 446, MyComm, &status);
            ints.SetSize(3*ne);
            MPI_Recv(&ints[0], 3*ne, MPI_INT, p, 447, MyComm, &status);
            for (i = 0; i < ne; i++)
            {
               out << p+1 << " " << 3;
               for (j = 0; j < 3; j++)
               {
                  out << " " << k+ints[i*3+j]+1;
               }
               out << '\n';
            }
            k += nv;
         }

         // print the vertices
         ne = NumOfVertices;
         MPI_Reduce(&ne, &nv, 1, MPI_INT, MPI_SUM, 0, MyComm);
         out << nv << '\n';
         for (i = 0; i < NumOfVertices; i++)
         {
            for (j = 0; j < Dim; j++)
            {
               out << vertices[i](j) << " ";
            }
            out << '\n';
         }
         for (p = 1; p < NRanks; p++)
         {
            MPI_Recv(&nv, 1, MPI_INT, p, 444, MyComm, &status);
            vert.SetSize(Dim*nv);
            MPI_Recv(&vert[0], Dim*nv, MPI_DOUBLE, p, 445, MyComm, &status);
            for (i = 0; i < nv; i++)
            {
               for (j = 0; j < Dim; j++)
               {
                  out << " " << vert[Dim*i+j];
               }
               out << '\n';
            }
         }
      }
      else
      {
         // boundary + shared faces
         nv = NumOfBdrElements + shared_edges.Size();
         MPI_Reduce(&nv, &ne, 1, MPI_INT, MPI_SUM, 0, MyComm);
         MPI_Send(&NumOfVertices, 1, MPI_INT, 0, 444, MyComm);
         ne = NumOfBdrElements + shared_edges.Size();
         MPI_Send(&ne, 1, MPI_INT, 0, 446, MyComm);
         ints.SetSize(2*ne);
         for (i = 0; i < NumOfBdrElements; i++)
         {
            boundary[i]->GetVertices(v);
            for (j = 0; j < 2; j++)
            {
               ints[2*i+j] = v[j];
            }
         }
         for ( ; i < ne; i++)
         {
            shared_edges[i-NumOfBdrElements]->GetVertices(v);
            for (j = 0; j < 2; j++)
            {
               ints[2*i+j] = v[j];
            }
         }
         MPI_Send(&ints[0], 2*ne, MPI_INT, 0, 447, MyComm);
         // elements
         ne = NumOfElements;
         MPI_Reduce(&ne, &nv, 1, MPI_INT, MPI_SUM, 0, MyComm);
         MPI_Send(&NumOfVertices, 1, MPI_INT, 0, 444, MyComm);
         MPI_Send(&NumOfElements, 1, MPI_INT, 0, 446, MyComm);
         ints.SetSize(NumOfElements*3);
         for (i = 0; i < NumOfElements; i++)
         {
            elements[i]->GetVertices(v);
            for (j = 0; j < 3; j++)
            {
               ints[3*i+j] = v[j];
            }
         }
         MPI_Send(&ints[0], 3*NumOfElements, MPI_INT, 0, 447, MyComm);
         // vertices
         ne = NumOfVertices;
         MPI_Reduce(&ne, &nv, 1, MPI_INT, MPI_SUM, 0, MyComm);
         MPI_Send(&NumOfVertices, 1, MPI_INT, 0, 444, MyComm);
         vert.SetSize(Dim*NumOfVertices);
         for (i = 0; i < NumOfVertices; i++)
            for (j = 0; j < Dim; j++)
            {
               vert[Dim*i+j] = vertices[i](j);
            }
         MPI_Send(&vert[0], Dim*NumOfVertices, MPI_DOUBLE,
                  0, 445, MyComm);
      }
   }
}

void ParMesh::GetBoundingBox(Vector &gp_min, Vector &gp_max, int ref)
{
   int sdim;
   Vector p_min, p_max;

   this->Mesh::GetBoundingBox(p_min, p_max, ref);

   sdim = SpaceDimension();

   gp_min.SetSize(sdim);
   gp_max.SetSize(sdim);

   MPI_Allreduce(p_min.GetData(), gp_min, sdim, MPI_DOUBLE, MPI_MIN, MyComm);
   MPI_Allreduce(p_max.GetData(), gp_max, sdim, MPI_DOUBLE, MPI_MAX, MyComm);
}

void ParMesh::GetCharacteristics(double &gh_min, double &gh_max,
                                 double &gk_min, double &gk_max)
{
   double h_min, h_max, kappa_min, kappa_max;

   this->Mesh::GetCharacteristics(h_min, h_max, kappa_min, kappa_max);

   MPI_Allreduce(&h_min, &gh_min, 1, MPI_DOUBLE, MPI_MIN, MyComm);
   MPI_Allreduce(&h_max, &gh_max, 1, MPI_DOUBLE, MPI_MAX, MyComm);
   MPI_Allreduce(&kappa_min, &gk_min, 1, MPI_DOUBLE, MPI_MIN, MyComm);
   MPI_Allreduce(&kappa_max, &gk_max, 1, MPI_DOUBLE, MPI_MAX, MyComm);
}

void ParMesh::PrintInfo(std::ostream &out)
{
   int i;
   DenseMatrix J(Dim);
   double h_min, h_max, kappa_min, kappa_max, h, kappa;

   if (MyRank == 0)
   {
      out << "Parallel Mesh Stats:" << '\n';
   }

   for (i = 0; i < NumOfElements; i++)
   {
      GetElementJacobian(i, J);
      h = pow(fabs(J.Weight()), 1.0/double(Dim));
      kappa = (Dim == spaceDim) ?
              J.CalcSingularvalue(0) / J.CalcSingularvalue(Dim-1) : -1.0;
      if (i == 0)
      {
         h_min = h_max = h;
         kappa_min = kappa_max = kappa;
      }
      else
      {
         if (h < h_min) { h_min = h; }
         if (h > h_max) { h_max = h; }
         if (kappa < kappa_min) { kappa_min = kappa; }
         if (kappa > kappa_max) { kappa_max = kappa; }
      }
   }

   double gh_min, gh_max, gk_min, gk_max;
   MPI_Reduce(&h_min, &gh_min, 1, MPI_DOUBLE, MPI_MIN, 0, MyComm);
   MPI_Reduce(&h_max, &gh_max, 1, MPI_DOUBLE, MPI_MAX, 0, MyComm);
   MPI_Reduce(&kappa_min, &gk_min, 1, MPI_DOUBLE, MPI_MIN, 0, MyComm);
   MPI_Reduce(&kappa_max, &gk_max, 1, MPI_DOUBLE, MPI_MAX, 0, MyComm);

   // TODO: collect and print stats by geometry

   long ldata[5]; // vert, edge, face, elem, neighbors;
   long mindata[5], maxdata[5], sumdata[5];

   // count locally owned vertices, edges, and faces
   ldata[0] = GetNV();
   ldata[1] = GetNEdges();
   ldata[2] = GetNFaces();
   ldata[3] = GetNE();
   ldata[4] = gtopo.GetNumNeighbors()-1;
   for (int gr = 1; gr < GetNGroups(); gr++)
   {
      if (!gtopo.IAmMaster(gr)) // we are not the master
      {
         ldata[0] -= group_svert.RowSize(gr-1);
         ldata[1] -= group_sedge.RowSize(gr-1);
         ldata[2] -= group_stria.RowSize(gr-1);
         ldata[2] -= group_squad.RowSize(gr-1);
      }
   }

   MPI_Reduce(ldata, mindata, 5, MPI_LONG, MPI_MIN, 0, MyComm);
   MPI_Reduce(ldata, sumdata, 5, MPI_LONG, MPI_SUM, 0, MyComm);
   MPI_Reduce(ldata, maxdata, 5, MPI_LONG, MPI_MAX, 0, MyComm);

   if (MyRank == 0)
   {
      out << '\n'
          << "           "
          << setw(12) << "minimum"
          << setw(12) << "average"
          << setw(12) << "maximum"
          << setw(12) << "total" << '\n';
      out << " vertices  "
          << setw(12) << mindata[0]
          << setw(12) << sumdata[0]/NRanks
          << setw(12) << maxdata[0]
          << setw(12) << sumdata[0] << '\n';
      out << " edges     "
          << setw(12) << mindata[1]
          << setw(12) << sumdata[1]/NRanks
          << setw(12) << maxdata[1]
          << setw(12) << sumdata[1] << '\n';
      if (Dim == 3)
      {
         out << " faces     "
             << setw(12) << mindata[2]
             << setw(12) << sumdata[2]/NRanks
             << setw(12) << maxdata[2]
             << setw(12) << sumdata[2] << '\n';
      }
      out << " elements  "
          << setw(12) << mindata[3]
          << setw(12) << sumdata[3]/NRanks
          << setw(12) << maxdata[3]
          << setw(12) << sumdata[3] << '\n';
      out << " neighbors "
          << setw(12) << mindata[4]
          << setw(12) << sumdata[4]/NRanks
          << setw(12) << maxdata[4] << '\n';
      out << '\n'
          << "       "
          << setw(12) << "minimum"
          << setw(12) << "maximum" << '\n';
      out << " h     "
          << setw(12) << gh_min
          << setw(12) << gh_max << '\n';
      out << " kappa "
          << setw(12) << gk_min
          << setw(12) << gk_max << '\n';
      out << std::flush;
   }
}

long ParMesh::ReduceInt(int value) const
{
   long local = value, global;
   MPI_Allreduce(&local, &global, 1, MPI_LONG, MPI_SUM, MyComm);
   return global;
}

void ParMesh::ParPrint(ostream &out) const
{
   if (NURBSext || pncmesh)
   {
      // TODO: AMR meshes, NURBS meshes.
      Print(out);
      return;
   }

   // Write out serial mesh.  Tell serial mesh to deliniate the end of it's
   // output with 'mfem_serial_mesh_end' instead of 'mfem_mesh_end', as we will
   // be adding additional parallel mesh information.
   Printer(out, "mfem_serial_mesh_end");

   // write out group topology info.
   gtopo.Save(out);

   out << "\ntotal_shared_vertices " << svert_lvert.Size() << '\n';
   if (Dim >= 2)
   {
      out << "total_shared_edges " << shared_edges.Size() << '\n';
   }
   if (Dim >= 3)
   {
      out << "total_shared_faces " << sface_lface.Size() << '\n';
   }
   for (int gr = 1; gr < GetNGroups(); gr++)
   {
      {
         const int  nv = group_svert.RowSize(gr-1);
         const int *sv = group_svert.GetRow(gr-1);
         out << "\n# group " << gr << "\nshared_vertices " << nv << '\n';
         for (int i = 0; i < nv; i++)
         {
            out << svert_lvert[sv[i]] << '\n';
         }
      }
      if (Dim >= 2)
      {
         const int  ne = group_sedge.RowSize(gr-1);
         const int *se = group_sedge.GetRow(gr-1);
         out << "\nshared_edges " << ne << '\n';
         for (int i = 0; i < ne; i++)
         {
            const int *v = shared_edges[se[i]]->GetVertices();
            out << v[0] << ' ' << v[1] << '\n';
         }
      }
      if (Dim >= 3)
      {
         const int  nt = group_stria.RowSize(gr-1);
         const int *st = group_stria.GetRow(gr-1);
         const int  nq = group_squad.RowSize(gr-1);
         const int *sq = group_squad.GetRow(gr-1);
         out << "\nshared_faces " << nt+nq << '\n';
         for (int i = 0; i < nt; i++)
         {
            out << Geometry::TRIANGLE;
            const int *v = shared_trias[st[i]].v;
            for (int j = 0; j < 3; j++) { out << ' ' << v[j]; }
            out << '\n';
         }
         for (int i = 0; i < nq; i++)
         {
            out << Geometry::SQUARE;
            const int *v = shared_quads[sq[i]].v;
            for (int j = 0; j < 4; j++) { out << ' ' << v[j]; }
            out << '\n';
         }
      }
   }

   // Write out section end tag for mesh.
   out << "\nmfem_mesh_end" << endl;
}

int ParMesh::FindPoints(DenseMatrix& point_mat, Array<int>& elem_id,
                        Array<IntegrationPoint>& ip, bool warn,
                        InverseElementTransformation *inv_trans)
{
   const int npts = point_mat.Width();
   if (npts == 0) { return 0; }

   const bool no_warn = false;
   Mesh::FindPoints(point_mat, elem_id, ip, no_warn, inv_trans);

   // If multiple processors find the same point, we need to choose only one of
   // the processors to mark that point as found.
   // Here, we choose the processor with the minimal rank.

   Array<int> my_point_rank(npts), glob_point_rank(npts);
   for (int k = 0; k < npts; k++)
   {
      my_point_rank[k] = (elem_id[k] == -1) ? NRanks : MyRank;
   }

   MPI_Allreduce(my_point_rank.GetData(), glob_point_rank.GetData(), npts,
                 MPI_INT, MPI_MIN, MyComm);

   int pts_found = 0;
   for (int k = 0; k < npts; k++)
   {
      if (glob_point_rank[k] == NRanks) { elem_id[k] = -1; }
      else
      {
         pts_found++;
         if (glob_point_rank[k] != MyRank) { elem_id[k] = -2; }
      }
   }
   if (warn && pts_found != npts && MyRank == 0)
   {
      MFEM_WARNING((npts-pts_found) << " points were not found");
   }
   return pts_found;
}

static void PrintVertex(const Vertex &v, int space_dim, ostream &out)
{
   out << v(0);
   for (int d = 1; d < space_dim; d++)
   {
      out << ' ' << v(d);
   }
}

void ParMesh::PrintSharedEntities(const char *fname_prefix) const
{
   stringstream out_name;
   out_name << fname_prefix << '_' << setw(5) << setfill('0') << MyRank
            << ".shared_entities";
   ofstream out(out_name.str().c_str());
   out.precision(16);

   gtopo.Save(out);

   out << "\ntotal_shared_vertices " << svert_lvert.Size() << '\n';
   if (Dim >= 2)
   {
      out << "total_shared_edges " << shared_edges.Size() << '\n';
   }
   if (Dim >= 3)
   {
      out << "total_shared_faces " << sface_lface.Size() << '\n';
   }
   for (int gr = 1; gr < GetNGroups(); gr++)
   {
      {
         const int  nv = group_svert.RowSize(gr-1);
         const int *sv = group_svert.GetRow(gr-1);
         out << "\n# group " << gr << "\n\nshared_vertices " << nv << '\n';
         for (int i = 0; i < nv; i++)
         {
            const int lvi = svert_lvert[sv[i]];
            // out << lvi << '\n';
            PrintVertex(vertices[lvi], spaceDim, out);
            out << '\n';
         }
      }
      if (Dim >= 2)
      {
         const int  ne = group_sedge.RowSize(gr-1);
         const int *se = group_sedge.GetRow(gr-1);
         out << "\nshared_edges " << ne << '\n';
         for (int i = 0; i < ne; i++)
         {
            const int *v = shared_edges[se[i]]->GetVertices();
            // out << v[0] << ' ' << v[1] << '\n';
            PrintVertex(vertices[v[0]], spaceDim, out);
            out << " | ";
            PrintVertex(vertices[v[1]], spaceDim, out);
            out << '\n';
         }
      }
      if (Dim >= 3)
      {
         const int  nt = group_stria.RowSize(gr-1);
         const int *st = group_stria.GetRow(gr-1);
         const int  nq = group_squad.RowSize(gr-1);
         const int *sq = group_squad.GetRow(gr-1);
         out << "\nshared_faces " << nt+nq << '\n';
         for (int i = 0; i < nt; i++)
         {
            const int *v = shared_trias[st[i]].v;
#if 0
            out << Geometry::TRIANGLE;
            for (int j = 0; j < 3; j++) { out << ' ' << v[j]; }
            out << '\n';
#endif
            for (int j = 0; j < 3; j++)
            {
               PrintVertex(vertices[v[j]], spaceDim, out);
               (j < 2) ? out << " | " : out << '\n';
            }
         }
         for (int i = 0; i < nq; i++)
         {
            const int *v = shared_quads[sq[i]].v;
#if 0
            out << Geometry::SQUARE;
            for (int j = 0; j < 4; j++) { out << ' ' << v[j]; }
            out << '\n';
#endif
            for (int j = 0; j < 4; j++)
            {
               PrintVertex(vertices[v[j]], spaceDim, out);
               (j < 3) ? out << " | " : out << '\n';
            }
         }
      }
   }
}

ParMesh::~ParMesh()
{
   delete pncmesh;
   ncmesh = pncmesh = NULL;

   DeleteFaceNbrData();

   for (int i = 0; i < shared_edges.Size(); i++)
   {
      FreeElement(shared_edges[i]);
   }

   // The Mesh destructor is called automatically
}

}

#endif<|MERGE_RESOLUTION|>--- conflicted
+++ resolved
@@ -2477,8 +2477,8 @@
       mask |= FaceElementTransformations::HAVE_FACE;
    }
 
-<<<<<<< HEAD
-   FaceElemTr.SetConfigurationMask(fill2 ? 31 : 21);
+   // Set the configuration mask based on what has been configured
+   FaceElemTr.SetConfigurationMask(mask);
 
    // This check can be useful for internal debugging, however it will fail on
    // periodic boundary faces, so we keep it disabled in general.
@@ -2494,9 +2494,6 @@
    }
 #endif
 #endif
-=======
-   FaceElemTr.SetConfigurationMask(mask);
->>>>>>> a9fd6daf
 
    return &FaceElemTr;
 }
