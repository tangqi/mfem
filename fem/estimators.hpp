// Copyright (c) 2010-2020, Lawrence Livermore National Security, LLC. Produced
// at the Lawrence Livermore National Laboratory. All Rights reserved. See files
// LICENSE and NOTICE for details. LLNL-CODE-806117.
//
// This file is part of the MFEM library. For more information and source code
// availability visit https://mfem.org.
//
// MFEM is free software; you can redistribute it and/or modify it under the
// terms of the BSD-3 license. We welcome feedback and contributions, see file
// CONTRIBUTING.md for details.

#ifndef MFEM_ERROR_ESTIMATORS
#define MFEM_ERROR_ESTIMATORS

#include "../config/config.hpp"
#include "../linalg/vector.hpp"
#include "bilinearform.hpp"
#ifdef MFEM_USE_MPI
#include "pgridfunc.hpp"
#endif

namespace mfem
{

/** @brief Base class for all error estimators.
 */
class AbstractErrorEstimator
{
public:
   virtual ~AbstractErrorEstimator() {}
};


/** @brief Base class for all element based error estimators.

    At a minimum, an ErrorEstimator must be able compute one non-negative real
    (double) number for each element in the Mesh.
 */
class ErrorEstimator : public AbstractErrorEstimator
{
public:
   /// Get a Vector with all element errors.
   virtual const Vector &GetLocalErrors() = 0;

   /// Force recomputation of the estimates on the next call to GetLocalErrors.
   virtual void Reset() = 0;

   /// Destruct the error estimator
   virtual ~ErrorEstimator() { }
};


/** @brief The AnisotropicErrorEstimator class is the base class for all error
    estimators that compute one non-negative real (double) number and an
    anisotropic flag for every element in the Mesh.
 */
class AnisotropicErrorEstimator : public ErrorEstimator
{
public:
   /** @brief Get an Array<int> with anisotropic flags for all mesh elements.
       @return An empty array when anisotropic estimates are not available or
       enabled. */
   virtual const Array<int> &GetAnisotropicFlags() = 0;
};


/** @brief The ZienkiewiczZhuEstimator class implements the Zienkiewicz-Zhu
    error estimation procedure.

    Zienkiewicz, O.C. and Zhu, J.Z., The superconvergent patch recovery
    and a posteriori error estimates. Part 1: The recovery technique.
    Int. J. Num. Meth. Engng. 33, 1331-1364 (1992).

    Zienkiewicz, O.C. and Zhu, J.Z., The superconvergent patch recovery
    and a posteriori error estimates. Part 2: Error estimates and adaptivity.
    Int. J. Num. Meth. Engng. 33, 1365-1382 (1992).

    The required BilinearFormIntegrator must implement the methods
    ComputeElementFlux() and ComputeFluxEnergy().
 */
class ZienkiewiczZhuEstimator : public AnisotropicErrorEstimator
{
protected:
   long current_sequence;
   Vector error_estimates;
   double total_error;
   bool anisotropic;
   Array<int> aniso_flags;
   int flux_averaging; // see SetFluxAveraging()

   BilinearFormIntegrator *integ; ///< Not owned.
   GridFunction *solution; ///< Not owned.

   FiniteElementSpace *flux_space; /**< @brief Ownership based on own_flux_fes.
      Its Update() method is called automatically by this class when needed. */
   bool with_coeff;
   bool own_flux_fes; ///< Ownership flag for flux_space.

   /// Check if the mesh of the solution was modified.
   bool MeshIsModified()
   {
      long mesh_sequence = solution->FESpace()->GetMesh()->GetSequence();
      MFEM_ASSERT(mesh_sequence >= current_sequence, "");
      return (mesh_sequence > current_sequence);
   }

   /// Compute the element error estimates.
   void ComputeEstimates();

public:
   /** @brief Construct a new ZienkiewiczZhuEstimator object.
       @param integ    This BilinearFormIntegrator must implement the methods
                       ComputeElementFlux() and ComputeFluxEnergy().
       @param sol      The solution field whose error is to be estimated.
       @param flux_fes The ZienkiewiczZhuEstimator assumes ownership of this
                       FiniteElementSpace and will call its Update() method when
                       needed.*/
   ZienkiewiczZhuEstimator(BilinearFormIntegrator &integ, GridFunction &sol,
                           FiniteElementSpace *flux_fes)
      : current_sequence(-1),
        total_error(),
        anisotropic(false),
        flux_averaging(0),
        integ(&integ),
        solution(&sol),
        flux_space(flux_fes),
        with_coeff(false),
        own_flux_fes(true)
   { }

   /** @brief Construct a new ZienkiewiczZhuEstimator object.
       @param integ    This BilinearFormIntegrator must implement the methods
                       ComputeElementFlux() and ComputeFluxEnergy().
       @param sol      The solution field whose error is to be estimated.
       @param flux_fes The ZienkiewiczZhuEstimator does NOT assume ownership of
                       this FiniteElementSpace; will call its Update() method
                       when needed. */
   ZienkiewiczZhuEstimator(BilinearFormIntegrator &integ, GridFunction &sol,
                           FiniteElementSpace &flux_fes)
      : current_sequence(-1),
        total_error(),
        anisotropic(false),
        flux_averaging(0),
        integ(&integ),
        solution(&sol),
        flux_space(&flux_fes),
        with_coeff(false),
        own_flux_fes(false)
   { }

   /** @brief Consider the coefficient in BilinearFormIntegrator to calculate the
       fluxes for the error estimator.*/
   void SetWithCoeff(bool w_coeff = true) { with_coeff = w_coeff; }

   /** @brief Enable/disable anisotropic estimates. To enable this option, the
       BilinearFormIntegrator must support the 'd_energy' parameter in its
       ComputeFluxEnergy() method. */
   void SetAnisotropic(bool aniso = true) { anisotropic = aniso; }

   /** @brief Set the way the flux is averaged (smoothed) across elements.

       When @a fa is zero (default), averaging is performed globally. When @a fa
       is non-zero, the flux averaging is performed locally for each mesh
       attribute, i.e. the flux is not averaged across interfaces between
       different mesh attributes. */
   void SetFluxAveraging(int fa) { flux_averaging = fa; }

   /// Return the total error from the last error estimate.
   double GetTotalError() const { return total_error; }

   /// Get a Vector with all element errors.
   virtual const Vector &GetLocalErrors()
   {
      if (MeshIsModified()) { ComputeEstimates(); }
      return error_estimates;
   }

   /** @brief Get an Array<int> with anisotropic flags for all mesh elements.
       Return an empty array when anisotropic estimates are not available or
       enabled. */
   virtual const Array<int> &GetAnisotropicFlags()
   {
      if (MeshIsModified()) { ComputeEstimates(); }
      return aniso_flags;
   }

   /// Reset the error estimator.
   virtual void Reset() { current_sequence = -1; }

   /** @brief Destroy a ZienkiewiczZhuEstimator object. Destroys, if owned, the
       FiniteElementSpace, flux_space. */
   virtual ~ZienkiewiczZhuEstimator()
   {
      if (own_flux_fes) { delete flux_space; }
   }
};


#ifdef MFEM_USE_MPI

/** @brief The L2ZienkiewiczZhuEstimator class implements the Zienkiewicz-Zhu
    error estimation procedure where the flux averaging is replaced by a global
    L2 projection (requiring a mass matrix solve).

    The required BilinearFormIntegrator must implement the methods
    ComputeElementFlux() and ComputeFluxEnergy().

    Implemented for the parallel case only.
 */
class L2ZienkiewiczZhuEstimator : public ErrorEstimator
{
protected:
   long current_sequence;
   int local_norm_p; ///< Local L_p norm to use, default is 1.
   Vector error_estimates;
   double total_error;

   BilinearFormIntegrator *integ; ///< Not owned.
   ParGridFunction *solution; ///< Not owned.

   ParFiniteElementSpace *flux_space; /**< @brief Ownership based on the flag
      own_flux_fes. Its Update() method is called automatically by this class
      when needed. */
   ParFiniteElementSpace *smooth_flux_space; /**< @brief Ownership based on the
      flag own_flux_fes. Its Update() method is called automatically by this
      class when needed.*/
   bool own_flux_fes; ///< Ownership flag for flux_space and smooth_flux_space.

<<<<<<< HEAD
   /// Initilize with the integrator, solution, and flux finite element spaces.
=======
   /// Initialize with the integrator, solution, and flux finite element spaces.
>>>>>>> dc4715e0
   void Init(BilinearFormIntegrator &integ,
             ParGridFunction &sol,
             ParFiniteElementSpace *flux_fes,
             ParFiniteElementSpace *smooth_flux_fes)
   {
      current_sequence = -1;
      local_norm_p = 1;
      total_error = 0.0;
      this->integ = &integ;
      solution = &sol;
      flux_space = flux_fes;
      smooth_flux_space = smooth_flux_fes;
   }

   /// Check if the mesh of the solution was modified.
   bool MeshIsModified()
   {
      long mesh_sequence = solution->FESpace()->GetMesh()->GetSequence();
      MFEM_ASSERT(mesh_sequence >= current_sequence, "");
      return (mesh_sequence > current_sequence);
   }

   /// Compute the element error estimates.
   void ComputeEstimates();

public:
   /** @brief Construct a new L2ZienkiewiczZhuEstimator object.
       @param integ    This BilinearFormIntegrator must implement the methods
                       ComputeElementFlux() and ComputeFluxEnergy().
       @param sol      The solution field whose error is to be estimated.
       @param flux_fes The L2ZienkiewiczZhuEstimator assumes ownership of this
                       FiniteElementSpace and will call its Update() method when
                       needed.
       @param smooth_flux_fes
                       The L2ZienkiewiczZhuEstimator assumes ownership of this
                       FiniteElementSpace and will call its Update() method when
                       needed. */
   L2ZienkiewiczZhuEstimator(BilinearFormIntegrator &integ,
                             ParGridFunction &sol,
                             ParFiniteElementSpace *flux_fes,
                             ParFiniteElementSpace *smooth_flux_fes)
   { Init(integ, sol, flux_fes, smooth_flux_fes); own_flux_fes = true; }

   /** @brief Construct a new L2ZienkiewiczZhuEstimator object.
       @param integ    This BilinearFormIntegrator must implement the methods
                       ComputeElementFlux() and ComputeFluxEnergy().
       @param sol      The solution field whose error is to be estimated.
       @param flux_fes The L2ZienkiewiczZhuEstimator does NOT assume ownership
                       of this FiniteElementSpace; will call its Update() method
                       when needed.
       @param smooth_flux_fes
                       The L2ZienkiewiczZhuEstimator does NOT assume ownership
                       of this FiniteElementSpace; will call its Update() method
                       when needed. */
   L2ZienkiewiczZhuEstimator(BilinearFormIntegrator &integ,
                             ParGridFunction &sol,
                             ParFiniteElementSpace &flux_fes,
                             ParFiniteElementSpace &smooth_flux_fes)
   { Init(integ, sol, &flux_fes, &smooth_flux_fes); own_flux_fes = false; }

   /** @brief Set the exponent, p, of the Lp norm used for computing the local
       element errors. Default value is 1. */
   void SetLocalErrorNormP(int p) { local_norm_p = p; }

   /// Return the total error from the last error estimate.
   double GetTotalError() const { return total_error; }

   /// Get a Vector with all element errors.
   virtual const Vector &GetLocalErrors()
   {
      if (MeshIsModified()) { ComputeEstimates(); }
      return error_estimates;
   }

   /// Reset the error estimator.
   virtual void Reset() { current_sequence = -1; }

   /** @brief Destroy a L2ZienkiewiczZhuEstimator object. Destroys, if owned,
       the FiniteElementSpace, flux_space. */
   virtual ~L2ZienkiewiczZhuEstimator()
   {
      if (own_flux_fes) { delete flux_space; delete smooth_flux_space; }
   }
};

#endif // MFEM_USE_MPI

/** @brief The LpErrorEstimator class compares the solution to a known
    coefficient.

    This class can be used, for example, to adapt a mesh to a non-trivial
    initial condition in a time-dependent simulation. It can also be used to
    force refinement in the neighborhood of small features before switching to a
    more traditional error estimator.

    The LpErrorEstimator supports either scalar or vector coefficients and works
    both in serial and in parallel.
*/
class LpErrorEstimator : public ErrorEstimator
{
protected:
   long current_sequence;
   int local_norm_p;
   Vector error_estimates;

   Coefficient * coef;
   VectorCoefficient * vcoef;
   GridFunction * sol;

   /// Check if the mesh of the solution was modified.
   bool MeshIsModified()
   {
      long mesh_sequence = sol->FESpace()->GetMesh()->GetSequence();
      MFEM_ASSERT(mesh_sequence >= current_sequence, "");
      return (mesh_sequence > current_sequence);
   }

   /// Compute the element error estimates.
   void ComputeEstimates();

public:
   /** @brief Construct a new LpErrorEstimator object for a scalar field.
       @param p    Integer which selects which Lp norm to use.
       @param sol  The GridFunction representation of the scalar field.
       Note: the coefficient must be set before use with the SetCoef method.
   */
   LpErrorEstimator(int p, GridFunction &sol)
      : current_sequence(-1), local_norm_p(p),
        error_estimates(0), coef(NULL), vcoef(NULL), sol(&sol) { }

   /** @brief Construct a new LpErrorEstimator object for a scalar field.
       @param p    Integer which selects which Lp norm to use.
       @param coef The scalar Coefficient to compare to the solution.
       @param sol  The GridFunction representation of the scalar field.
   */
   LpErrorEstimator(int p, Coefficient &coef, GridFunction &sol)
      : current_sequence(-1), local_norm_p(p),
        error_estimates(0), coef(&coef), vcoef(NULL), sol(&sol) { }

   /** @brief Construct a new LpErrorEstimator object for a vector field.
       @param p    Integer which selects which Lp norm to use.
       @param coef The vector VectorCoefficient to compare to the solution.
       @param sol  The GridFunction representation of the vector field.
   */
   LpErrorEstimator(int p, VectorCoefficient &coef, GridFunction &sol)
      : current_sequence(-1), local_norm_p(p),
        error_estimates(0), coef(NULL), vcoef(&coef), sol(&sol) { }

   /** @brief Set the exponent, p, of the Lp norm used for computing the local
       element errors. */
   void SetLocalErrorNormP(int p) { local_norm_p = p; }

   void SetCoef(Coefficient &A) { coef = &A; }
   void SetCoef(VectorCoefficient &A) { vcoef = &A; }

   /// Reset the error estimator.
   virtual void Reset() { current_sequence = -1; }

   /// Get a Vector with all element errors.
   virtual const Vector &GetLocalErrors()
   {
      if (MeshIsModified()) { ComputeEstimates(); }
      return error_estimates;
   }

   /// Destructor
   virtual ~LpErrorEstimator() {}
};

} // namespace mfem

#endif // MFEM_ERROR_ESTIMATORS<|MERGE_RESOLUTION|>--- conflicted
+++ resolved
@@ -226,11 +226,7 @@
       class when needed.*/
    bool own_flux_fes; ///< Ownership flag for flux_space and smooth_flux_space.
 
-<<<<<<< HEAD
-   /// Initilize with the integrator, solution, and flux finite element spaces.
-=======
    /// Initialize with the integrator, solution, and flux finite element spaces.
->>>>>>> dc4715e0
    void Init(BilinearFormIntegrator &integ,
              ParGridFunction &sol,
              ParFiniteElementSpace *flux_fes,
