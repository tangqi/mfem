--- conflicted
+++ resolved
@@ -269,13 +269,7 @@
    bfbfi_marker.Append(&bdr_marker);
 }
 
-<<<<<<< HEAD
-
 // ADDED //
- 
-=======
-// ADDED //
->>>>>>> 01d916f3
 void BilinearForm::ResetDomainIntegrator (BilinearFormIntegrator * bfi)
 {
    dbfi.DeleteAll();
@@ -299,16 +293,8 @@
    bfbfi.DeleteAll();
    bfbfi.Append (bfi);
 }
-<<<<<<< HEAD
-        
 // ADDED //
 
-
-
-=======
-// ADDED //
-
->>>>>>> 01d916f3
 void BilinearForm::ComputeElementMatrix(int i, DenseMatrix &elmat)
 {
    if (element_matrices)
