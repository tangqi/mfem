--- conflicted
+++ resolved
@@ -66,25 +66,6 @@
       dof_dof.LoseData();
    }
 
-<<<<<<< HEAD
-   BilinearForm::BilinearForm(FiniteElementSpace *f)
-       : Matrix(f->GetVSize())
-   {
-      fes = f;
-      sequence = f->GetSequence();
-      mat = mat_e = NULL;
-      extern_bfs = 0;
-      element_matrices = NULL;
-      static_cond = NULL;
-      hybridization = NULL;
-      precompute_sparsity = 0;
-      diag_policy = DIAG_KEEP;
-
-      assembly = AssemblyLevel::FULL;
-      batch = 1;
-      ext = NULL;
-   }
-=======
 BilinearForm::BilinearForm(FiniteElementSpace * f)
    : Matrix (f->GetVSize())
 {
@@ -119,7 +100,6 @@
    assembly = AssemblyLevel::LEGACYFULL;
    batch = 1;
    ext = NULL;
->>>>>>> 5bdde8df
 
    BilinearForm::BilinearForm(FiniteElementSpace *f, BilinearForm *bf, int ps)
        : Matrix(f->GetVSize())
@@ -154,18 +134,8 @@
 
    void BilinearForm::SetAssemblyLevel(AssemblyLevel assembly_level)
    {
-<<<<<<< HEAD
-      if (ext)
-      {
-         MFEM_ABORT("the assembly level has already been set!");
-      }
-      assembly = assembly_level;
-      switch (assembly)
-      {
-=======
       case AssemblyLevel::LEGACYFULL:
          break;
->>>>>>> 5bdde8df
       case AssemblyLevel::FULL:
          ext = new FABilinearFormExtension(this);
          break;
@@ -184,9 +154,6 @@
       }
    }
 
-<<<<<<< HEAD
-   void BilinearForm::EnableStaticCondensation()
-=======
 void BilinearForm::EnableStaticCondensation()
 {
    delete static_cond;
@@ -204,7 +171,6 @@
       static_cond->Init(symmetric, block_diagonal);
    }
    else
->>>>>>> 5bdde8df
    {
       delete static_cond;
       if (assembly != AssemblyLevel::FULL)
@@ -227,18 +193,12 @@
       }
    }
 
-<<<<<<< HEAD
-   void BilinearForm::EnableHybridization(FiniteElementSpace *constr_space,
-                                          BilinearFormIntegrator *constr_integ,
-                                          const Array<int> &ess_tdof_list)
-=======
 void BilinearForm::EnableHybridization(FiniteElementSpace *constr_space,
                                        BilinearFormIntegrator *constr_integ,
                                        const Array<int> &ess_tdof_list)
 {
    delete hybridization;
    if (assembly != AssemblyLevel::LEGACYFULL)
->>>>>>> 5bdde8df
    {
       delete hybridization;
       if (assembly != AssemblyLevel::FULL)
@@ -282,13 +242,9 @@
       UseSparsity(A.GetI(), A.GetJ(), A.ColumnsAreSorted());
    }
 
-<<<<<<< HEAD
-   double &BilinearForm::Elem(int i, int j)
-=======
 void BilinearForm::Finalize (int skip_zeros)
 {
    if (assembly == AssemblyLevel::LEGACYFULL)
->>>>>>> 5bdde8df
    {
       return mat->Elem(i, j);
    }
@@ -492,11 +448,6 @@
       }
 #endif
 
-<<<<<<< HEAD
-      if (dbfi.Size())
-      {
-         for (int i = 0; i < fes->GetNE(); i++)
-=======
          const FiniteElement &be = *fes->GetBE(i);
          fes -> GetBdrElementVDofs (i, vdofs);
          eltrans = fes -> GetBdrElementTransformation (i);
@@ -511,7 +462,6 @@
             break;
          }
          for (; k < bbfi.Size(); k++)
->>>>>>> 5bdde8df
          {
             fes->GetElementVDofs(i, vdofs);
             if (element_matrices)
@@ -710,12 +660,6 @@
          return;
       } // conforming mesh
 
-<<<<<<< HEAD
-      SparseMatrix *R = Transpose(*P);
-      SparseMatrix *RA = mfem::Mult(*R, *mat);
-      delete mat;
-      if (mat_e)
-=======
 void BilinearForm::AssembleDiagonal(Vector &diag) const
 {
    if (ext)
@@ -751,7 +695,6 @@
          return;
       }
       if (!IsIdentityProlongation(P))
->>>>>>> 5bdde8df
       {
          SparseMatrix *RAe = mfem::Mult(*R, *mat_e);
          delete mat_e;
@@ -766,15 +709,12 @@
          delete mat_e;
          mat_e = RAeP;
       }
-<<<<<<< HEAD
-=======
    }
    else
    {
       mat->GetDiag(diag);
    }
 }
->>>>>>> 5bdde8df
 
       height = mat->Height();
       width = mat->Width();
@@ -1295,13 +1235,6 @@
       tfbfi = mbf->tfbfi;
       btfbfi = mbf->btfbfi;
 
-<<<<<<< HEAD
-      bbfi_marker = mbf->bbfi_marker;
-      btfbfi_marker = mbf->btfbfi_marker;
-
-      assembly = AssemblyLevel::FULL;
-      ext = NULL;
-=======
 MixedBilinearForm::MixedBilinearForm (FiniteElementSpace *tr_fes,
                                       FiniteElementSpace *te_fes)
    : Matrix(te_fes->GetVSize(), tr_fes->GetVSize())
@@ -1345,23 +1278,12 @@
    if (ext)
    {
       MFEM_ABORT("the assembly level has already been set!");
->>>>>>> 5bdde8df
    }
 
    void MixedBilinearForm::SetAssemblyLevel(AssemblyLevel assembly_level)
    {
-<<<<<<< HEAD
-      if (ext)
-      {
-         MFEM_ABORT("the assembly level has already been set!");
-      }
-      assembly = assembly_level;
-      switch (assembly)
-      {
-=======
       case AssemblyLevel::LEGACYFULL:
          break;
->>>>>>> 5bdde8df
       case AssemblyLevel::FULL:
          // ext = new FAMixedBilinearFormExtension(this);
          // Use the original BilinearForm implementation for now
@@ -1411,13 +1333,9 @@
       }
    }
 
-<<<<<<< HEAD
-   void MixedBilinearForm::MultTranspose(const Vector &x, Vector &y) const
-=======
 MatrixInverse * MixedBilinearForm::Inverse() const
 {
    if (assembly != AssemblyLevel::LEGACYFULL)
->>>>>>> 5bdde8df
    {
       y = 0.0;
       AddMultTranspose(x, y);
@@ -1436,13 +1354,9 @@
       }
    }
 
-<<<<<<< HEAD
-   MatrixInverse *MixedBilinearForm::Inverse() const
-=======
 void MixedBilinearForm::Finalize (int skip_zeros)
 {
    if (assembly == AssemblyLevel::LEGACYFULL)
->>>>>>> 5bdde8df
    {
       if (assembly != AssemblyLevel::FULL)
       {
@@ -1632,33 +1546,6 @@
          }
       }
 
-<<<<<<< HEAD
-      if (btfbfi.Size())
-      {
-         FaceElementTransformations *ftr;
-         Array<int> te_vdofs2;
-         const FiniteElement *trial_face_fe, *test_fe1, *test_fe2;
-
-         // Which boundary attributes need to be processed?
-         Array<int> bdr_attr_marker(mesh->bdr_attributes.Size() ? mesh->bdr_attributes.Max() : 0);
-         bdr_attr_marker = 0;
-         for (int k = 0; k < btfbfi.Size(); k++)
-         {
-            if (btfbfi_marker[k] == NULL)
-            {
-               bdr_attr_marker = 1;
-               break;
-            }
-            Array<int> &bdr_marker = *btfbfi_marker[k];
-            MFEM_ASSERT(bdr_marker.Size() == bdr_attr_marker.Size(),
-                        "invalid boundary marker for boundary trace face integrator #"
-                            << k << ", counting from zero");
-            for (int i = 0; i < bdr_attr_marker.Size(); i++)
-            {
-               bdr_attr_marker[i] |= bdr_marker[i];
-            }
-         }
-=======
 void MixedBilinearForm::AssembleDiagonal_ADAt(const Vector &D,
                                               Vector &diag) const
 {
@@ -1714,7 +1601,6 @@
       MFEM_WARNING("Conforming assemble not supported for this assembly level!");
       return;
    }
->>>>>>> 5bdde8df
 
          for (int i = 0; i < trial_fes->GetNBE(); i++)
          {
