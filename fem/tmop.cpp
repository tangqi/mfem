--- conflicted
+++ resolved
@@ -2076,17 +2076,8 @@
    PMatI.UseExternalData(elfun.GetData(), dof, dim);
    elmat.SetSize(dof*dim);
 
-<<<<<<< HEAD
-   const IntegrationRule *ir = IntRule;
-   if (!ir)
-   {
-      MFEM_ABORT("");
-      ir = &(IntRules.Get(el.GetGeomType(), 2*el.GetOrder() + 3)); // <---
-   }
-=======
    const IntegrationRule *ir = GradientIntegrationRule(el);
    const int nqp = ir->GetNPoints();
->>>>>>> 42207dbf
 
    elmat = 0.0;
    Vector weights(nqp);
