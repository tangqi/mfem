--- conflicted
+++ resolved
@@ -203,7 +203,6 @@
    Mult(vshape, Trans.InverseJacobian(), dshape);
 }
 
-<<<<<<< HEAD
 void FiniteElement::CalcPhysLaplacian(ElementTransformation &Trans,
                                       Vector &Laplacian) const
 {
@@ -367,7 +366,7 @@
    lhm.Invert();
    Mult( hess, lhm, Hessian);
 }
-=======
+
 const DofToQuad &FiniteElement::GetDofToQuad(const IntegrationRule &,
                                              DofToQuad::Mode) const
 {
@@ -383,8 +382,6 @@
       delete dof2quad_array[i];
    }
 }
-
->>>>>>> edfb62d8
 
 void ScalarFiniteElement::NodalLocalInterpolation (
    ElementTransformation &Trans, DenseMatrix &I,
@@ -12207,7 +12204,6 @@
    }
 }
 
-<<<<<<< HEAD
 void NURBS3DFiniteElement::CalcHessian (const IntegrationPoint &ip,
                                         DenseMatrix &hessian) const
 {
@@ -12299,10 +12295,8 @@
 
    }
 }
-=======
 
 // Global object definitions
-
 
 // Object declared in mesh/triangle.hpp.
 // Defined here to ensure it is constructed before 'Geometries'.
@@ -12320,6 +12314,5 @@
 // Object declared in geom.hpp.
 // Construct 'Geometries' after 'TriangleFE', 'TetrahedronFE', and 'WedgeFE'.
 Geometry Geometries;
->>>>>>> edfb62d8
 
 }