// Copyright (c) 2010, Lawrence Livermore National Security, LLC. Produced at
// the Lawrence Livermore National Laboratory. LLNL-CODE-443211. All Rights
// reserved. See file COPYRIGHT for details.
//
// This file is part of the MFEM library. For more information and source code
// availability see http://mfem.org.
//
// MFEM is free software; you can redistribute it and/or modify it under the
// terms of the GNU Lesser General Public License (as published by the Free
// Software Foundation) version 2.1 dated February 1999.

#ifndef MFEM_FESPACE
#define MFEM_FESPACE

#include "../config/config.hpp"
#include "../linalg/sparsemat.hpp"
#include "../mesh/mesh.hpp"
#include "fe_coll.hpp"
#include <iostream>

namespace mfem
{

<<<<<<< HEAD
enum AssemblyType
{
   FullAssembly,
   PartialAssembly,
   NoAssembly
};

/** The ordering method used when the number of unknowns per mesh
    node (vector dimension) is bigger than 1. */
=======
/** @brief The ordering method used when the number of unknowns per mesh node
    (vector dimension) is bigger than 1. */
>>>>>>> abb93e17
class Ordering
{
public:
   /// %Ordering methods:
   enum Type
   {
      byNODES, /**< loop first over the nodes (inner loop) then over the vector
                    dimension (outer loop); symbolically it can be represented
                    as: XXX...,YYY...,ZZZ... */
      byVDIM   /**< loop first over the vector dimension (inner loop) then over
                    the nodes (outer loop); symbolically it can be represented
                    as: XYZ,XYZ,XYZ,... */
   };

   template <Type Ord>
   static inline int Map(int ndofs, int vdim, int dof, int vd);

   template <Type Ord>
   static void DofsToVDofs(int ndofs, int vdim, Array<int> &dofs);
};

template <> inline int
Ordering::Map<Ordering::byNODES>(int ndofs, int vdim, int dof, int vd)
{
   MFEM_ASSERT(dof < ndofs && -1-dof < ndofs && 0 <= vd && vd < vdim, "");
   return (dof >= 0) ? dof+ndofs*vd : dof-ndofs*vd;
}

template <> inline int
Ordering::Map<Ordering::byVDIM>(int ndofs, int vdim, int dof, int vd)
{
   MFEM_ASSERT(dof < ndofs && -1-dof < ndofs && 0 <= vd && vd < vdim, "");
   return (dof >= 0) ? vd+vdim*dof : -1-(vd+vdim*(-1-dof));
}


class NURBSExtension;

/** @brief Class FiniteElementSpace - responsible for providing FEM view of the
    mesh, mainly managing the set of degrees of freedom. */
class FiniteElementSpace
{
protected:
   /// The mesh that FE space lives on (not owned).
   Mesh *mesh;

   /// Associated FE collection (not owned).
   const FiniteElementCollection *fec;

   /// %Vector dimension (number of unknowns per degree of freedom).
   int vdim;

   /** Type of ordering of the vector dofs when #vdim > 1.
       - Ordering::byNODES - first nodes, then vector dimension,
       - Ordering::byVDIM  - first vector dimension, then nodes */
   Ordering::Type ordering;

   /// Number of degrees of freedom. Number of unknowns is #ndofs * #vdim.
   int ndofs;

   int nvdofs, nedofs, nfdofs, nbdofs, nldofs;
   int *fdofs, *bdofs;

   mutable Table *elem_dof; // if NURBS FE space, not owned; otherwise, owned.
   Table *bdrElem_dof; // used only with NURBS FE spaces; not owned.

   Array<int> dof_elem_array, dof_ldof_array;
   Array<int> *tensor_offsets, *tensor_indices;

   NURBSExtension *NURBSext;
   int own_ext;

   /** Matrix representing the prolongation from the global conforming dofs to
       a set of intermediate partially conforming dofs, e.g. the dofs associated
       with a "cut" space on a non-conforming mesh. */
   mutable SparseMatrix *cP; // owned
   /// Conforming restriction matrix such that cR.cP=I.
   mutable SparseMatrix *cR; // owned
   mutable bool cP_is_set;

   /// Transformation to apply to GridFunctions after space Update().
   Operator *T;
   bool own_T;

   long sequence; // should match Mesh::GetSequence

   void UpdateNURBS();

   void Construct();
   void Destroy();

   void BuildElementToDofTable() const;

   /// Helper to get vertex, edge or face DOFs (entity=0,1,2 resp.).
   void GetEntityDofs(int entity, int index, Array<int> &dofs) const;

   /// Calculate the cP and cR matrices for a nonconforming mesh.
   void BuildConformingInterpolation() const;

   static void AddDependencies(SparseMatrix& deps, Array<int>& master_dofs,
                               Array<int>& slave_dofs, DenseMatrix& I);

   static bool DofFinalizable(int dof, const Array<bool>& finalized,
                              const SparseMatrix& deps);

   void MakeVDimMatrix(SparseMatrix &mat) const;

   /// Calculate GridFunction interpolation matrix after mesh refinement.
   SparseMatrix* RefinementMatrix(int old_ndofs, const Table* old_elem_dof);

   void GetLocalDerefinementMatrices(int geom, const CoarseFineTransformations &dt,
                                     DenseTensor &localR);

   /// Calculate GridFunction restriction matrix after mesh derefinement.
   SparseMatrix* DerefinementMatrix(int old_ndofs, const Table* old_elem_dof);

   /// Help function for constructors.
   void Constructor(Mesh *mesh, NURBSExtension *ext,
                    const FiniteElementCollection *fec,
                    int vdim = 1, int ordering = Ordering::byNODES);

public:
   /** @brief Default constructor: the object is invalid until initialized using
       the method Load(). */
   FiniteElementSpace();

   /** @brief Copy constructor: deep copy all data from @a orig except the Mesh,
       the FiniteElementCollection, ans some derived data. */
   /** If the @a mesh or @a fec poiters are NULL (default), then the new
       FiniteElementSpace will reuse the respective pointers from @a orig. If
       any of these pointers is not NULL, the given pointer will be used instead
       of the one used by @a orig.

       @note The objects pointed to by the @a mesh and @a fec parameters must be
       either the same objects as the ones used by @a orig, or copies of them.
       Otherwise, the behavior is undefined.

       @note Derived data objects, such as the conforming prolongation and
       restriction matrices, and the update operator, will not be copied, even
       if they are created in the @a orig object. */
   FiniteElementSpace(const FiniteElementSpace &orig, Mesh *mesh = NULL,
                      const FiniteElementCollection *fec = NULL);

   FiniteElementSpace(Mesh *mesh,
                      const FiniteElementCollection *fec,
                      int vdim = 1, int ordering = Ordering::byNODES)
   { Constructor(mesh, NULL, fec, vdim, ordering); }

   /// Construct a NURBS FE space based on the given NURBSExtension, @a ext.
   /** @note If the pointer @a ext is NULL, this constructor is equivalent to
       the standard constructor with the same arguments minus the
       NURBSExtension, @a ext. */
   FiniteElementSpace(Mesh *mesh, NURBSExtension *ext,
                      const FiniteElementCollection *fec,
                      int vdim = 1, int ordering = Ordering::byNODES)
   { Constructor(mesh, ext, fec, vdim, ordering); }

   /// Returns the mesh
   inline Mesh *GetMesh() const { return mesh; }

   const NURBSExtension *GetNURBSext() const { return NURBSext; }
   NURBSExtension *GetNURBSext() { return NURBSext; }
   NURBSExtension *StealNURBSext();

   bool Conforming() const { return mesh->Conforming(); }
   bool Nonconforming() const { return mesh->Nonconforming(); }

   const SparseMatrix *GetConformingProlongation() const;
   const SparseMatrix *GetConformingRestriction() const;

   virtual const Operator *GetProlongationMatrix()
   { return GetConformingProlongation(); }
   virtual const SparseMatrix *GetRestrictionMatrix()
   { return GetConformingRestriction(); }

   /// Returns vector dimension.
   inline int GetVDim() const { return vdim; }

   /// Returns the order of the i'th finite element
   int GetOrder(int i) const;
   /// Returns the order of the i'th face finite element
   int GetFaceOrder(int i) const;

   /// Returns number of degrees of freedom.
   inline int GetNDofs() const { return ndofs; }

   /// Return the number of vector dofs, i.e. GetNDofs() x GetVDim().
   inline int GetVSize() const { return vdim * ndofs; }

   /// Return the number of vector true (conforming) dofs.
   virtual int GetTrueVSize() const { return GetConformingVSize(); }

   /// Return the number of DOFs on all elements unrolled.
   inline int GetLocalVSize() const { return vdim * nldofs; }

   /// Returns the number of conforming ("true") degrees of freedom
   /// (if the space is on a nonconforming mesh with hanging nodes).
   int GetNConformingDofs() const;

   int GetConformingVSize() const { return vdim * GetNConformingDofs(); }

   /// Return the ordering method.
   inline Ordering::Type GetOrdering() const { return ordering; }

   const FiniteElementCollection *FEColl() const { return fec; }

   int GetNVDofs() const { return nvdofs; }
   int GetNEDofs() const { return nedofs; }
   int GetNFDofs() const { return nfdofs; }

   /// Returns number of vertices in the mesh.
   inline int GetNV() const { return mesh->GetNV(); }

   /// Returns number of elements in the mesh.
   inline int GetNE() const { return mesh->GetNE(); }

   /// Returns number of faces (i.e. co-dimension 1 entities) in the mesh.
   /** The co-dimension 1 entities are those that have dimension 1 less than the
       mesh dimension, e.g. for a 2D mesh, the faces are the 1D entities, i.e.
       the edges. */
   inline int GetNF() const { return mesh->GetNumFaces(); }

   /// Returns number of boundary elements in the mesh.
   inline int GetNBE() const { return mesh->GetNBE(); }

   /// Returns the type of element i.
   inline int GetElementType(int i) const
   { return mesh->GetElementType(i); }

   /// Returns the vertices of element i.
   inline void GetElementVertices(int i, Array<int> &vertices) const
   { mesh->GetElementVertices(i, vertices); }

   /// Returns the type of boundary element i.
   inline int GetBdrElementType(int i) const
   { return mesh->GetBdrElementType(i); }

   /// Returns ElementTransformation for the @a i-th element.
   ElementTransformation *GetElementTransformation(int i) const
   { return mesh->GetElementTransformation(i); }

   /** @brief Returns the transformation defining the @a i-th element in the
       user-defined variable @a ElTr. */
   void GetElementTransformation(int i, IsoparametricTransformation *ElTr)
   { mesh->GetElementTransformation(i, ElTr); }

   /// Returns ElementTransformation for the @a i-th boundary element.
   ElementTransformation *GetBdrElementTransformation(int i) const
   { return mesh->GetBdrElementTransformation(i); }

   int GetAttribute(int i) const { return mesh->GetAttribute(i); }

   int GetBdrAttribute(int i) const { return mesh->GetBdrAttribute(i); }

   /// Returns indexes of degrees of freedom in array dofs for i'th element.
   virtual void GetElementDofs(int i, Array<int> &dofs) const;

   /// Returns indexes of degrees of freedom for i'th boundary element.
   virtual void GetBdrElementDofs(int i, Array<int> &dofs) const;

   /** Returns the indexes of the degrees of freedom for i'th face
       including the dofs for the edges and the vertices of the face. */
   virtual void GetFaceDofs(int i, Array<int> &dofs) const;

   /** Returns the indexes of the degrees of freedom for i'th edge
       including the dofs for the vertices of the edge. */
   void GetEdgeDofs(int i, Array<int> &dofs) const;

   void GetVertexDofs(int i, Array<int> &dofs) const;

   void GetElementInteriorDofs(int i, Array<int> &dofs) const;

   void GetFaceInteriorDofs(int i, Array<int> &dofs) const;

   int GetNumElementInteriorDofs(int i) const
   { return fec->DofForGeometry(mesh->GetElementBaseGeometry(i)); }

   void GetEdgeInteriorDofs(int i, Array<int> &dofs) const;

   void DofsToVDofs(Array<int> &dofs, int ndofs = -1) const;

   void DofsToVDofs(int vd, Array<int> &dofs, int ndofs = -1) const;

   int DofToVDof(int dof, int vd, int ndofs = -1) const;

   int VDofToDof(int vdof) const
   { return (ordering == Ordering::byNODES) ? (vdof%ndofs) : (vdof/vdim); }

   static void AdjustVDofs(Array<int> &vdofs);

   /// Returns indexes of degrees of freedom in array dofs for i'th element.
   void GetElementVDofs(int i, Array<int> &vdofs) const;

   /// Returns indexes of degrees of freedom for i'th boundary element.
   void GetBdrElementVDofs(int i, Array<int> &vdofs) const;

   /// Returns indexes of degrees of freedom for i'th face element (2D and 3D).
   void GetFaceVDofs(int i, Array<int> &vdofs) const;

   /// Returns indexes of degrees of freedom for i'th edge.
   void GetEdgeVDofs(int i, Array<int> &vdofs) const;

   void GetVertexVDofs(int i, Array<int> &vdofs) const;

   void GetElementInteriorVDofs(int i, Array<int> &vdofs) const;

   void GetEdgeInteriorVDofs(int i, Array<int> &vdofs) const;

   void RebuildElementToDofTable();

   /** @brief Reorder the scalar DOFs based on the element ordering.

       The new ordering is constructed as follows: 1) loop over all elements as
       ordered in the Mesh; 2) for each element, assign new indices to all of
       its current DOFs that are still unassigned; the new indices we assign are
       simply the sequence `0,1,2,...`; if there are any signed DOFs their sign
       is preserved. */
   void ReorderElementToDofTable();

   void BuildDofToArrays();

   const Table &GetElementToDofTable() const { return *elem_dof; }
   const Table &GetBdrElementToDofTable() const { return *bdrElem_dof; }

   int GetElementForDof(int i) const { return dof_elem_array[i]; }
   int GetLocalDofForDof(int i) const { return dof_ldof_array[i]; }

   /// Returns pointer to the FiniteElement associated with i'th element.
   const FiniteElement *GetFE(int i) const;

   /// Returns pointer to the FiniteElement for the i'th boundary element.
   const FiniteElement *GetBE(int i) const;

   const FiniteElement *GetFaceElement(int i) const;

   const FiniteElement *GetEdgeElement(int i) const;

   /// Return the trace element from element 'i' to the given 'geom_type'
   const FiniteElement *GetTraceElement(int i, int geom_type) const;

   /** Mark degrees of freedom associated with boundary elements with
       the specified boundary attributes (marked in 'bdr_attr_is_ess').
       For spaces with 'vdim' > 1, the 'component' parameter can be used
       to restricts the marked vDOFs to the specified component. */
   virtual void GetEssentialVDofs(const Array<int> &bdr_attr_is_ess,
                                  Array<int> &ess_vdofs,
                                  int component = -1) const;

   /** Get a list of essential true dofs, ess_tdof_list, corresponding to the
       boundary attributes marked in the array bdr_attr_is_ess.
       For spaces with 'vdim' > 1, the 'component' parameter can be used
       to restricts the marked tDOFs to the specified component. */
   virtual void GetEssentialTrueDofs(const Array<int> &bdr_attr_is_ess,
                                     Array<int> &ess_tdof_list,
                                     int component = -1);

   /// Convert a Boolean marker array to a list containing all marked indices.
   static void MarkerToList(const Array<int> &marker, Array<int> &list);

   /** Convert an array of indices (list) to a Boolean marker array where all
       indices in the list are marked with the given value and the rest are set
       to zero. */
   static void ListToMarker(const Array<int> &list, int marker_size,
                            Array<int> &marker, int mark_val = -1);

   /** For a partially conforming FE space, convert a marker array (nonzero
       entries are true) on the partially conforming dofs to a marker array on
       the conforming dofs. A conforming dofs is marked iff at least one of its
       dependent dofs is marked. */
   void ConvertToConformingVDofs(const Array<int> &dofs, Array<int> &cdofs);

   /** For a partially conforming FE space, convert a marker array (nonzero
       entries are true) on the conforming dofs to a marker array on the
       (partially conforming) dofs. A dof is marked iff it depends on a marked
       conforming dofs, where dependency is defined by the ConformingRestriction
       matrix; in other words, a dof is marked iff it corresponds to a marked
       conforming dof. */
   void ConvertFromConformingVDofs(const Array<int> &cdofs, Array<int> &dofs);

   /** Generate the global restriction matrix from a discontinuous
       FE space to the continuous FE space of the same polynomial degree. */
   SparseMatrix *D2C_GlobalRestrictionMatrix(FiniteElementSpace *cfes);

   /** Generate the global restriction matrix from a discontinuous
       FE space to the piecewise constant FE space. */
   SparseMatrix *D2Const_GlobalRestrictionMatrix(FiniteElementSpace *cfes);

   /** Construct the restriction matrix from the FE space given by
       (*this) to the lower degree FE space given by (*lfes) which
       is defined on the same mesh. */
   SparseMatrix *H2L_GlobalRestrictionMatrix(FiniteElementSpace *lfes);

   /** Reflect changes in the mesh: update number of DOFs, etc. Also, calculate
       GridFunction transformation matrix (unless want_transform is false).
       Safe to call multiple times, does nothing if space already up to date. */
   virtual void Update(bool want_transform = true);

   /// Get the GridFunction update matrix.
   const Operator* GetUpdateOperator() { Update(); return T; }

   /** @brief Set the ownership of the update operator: if set to false, the
       Operator returned by GetUpdateOperator() must be deleted outside the
       FiniteElementSpace. */
   void SetUpdateOperatorOwner(bool own) { own_T = own; }

   /// Free GridFunction transformation matrix (if any), to save memory.
   virtual void UpdatesFinished() { if (own_T) { delete T; } T = NULL; }

   /// Return update counter (see Mesh::sequence)
   long GetSequence() const { return sequence; }

   void Save(std::ostream &out) const;

<<<<<<< HEAD
   /// Make a vector corresponding to a grid function on the finite element space 
   void ToLocalVector(const Vector &v, Vector &V);
   void ToGlobalVector(const Vector &V, Vector &v);
=======
   /** @brief Read a FiniteElementSpace from a stream. The returned
       FiniteElementCollection is owned by the caller. */
   FiniteElementCollection *Load(Mesh *m, std::istream &input);
>>>>>>> abb93e17

   virtual ~FiniteElementSpace();
};


/// Class representing the storage layout of a QuadratureFunction.
/** Multiple QuadratureFunction%s can share the same QuadratureSpace. */
class QuadratureSpace
{
protected:
   friend class QuadratureFunction; // Uses the element_offsets.

   Mesh *mesh;
   int order;
   int size;

   const IntegrationRule *int_rule[Geometry::NumGeom];
   int *element_offsets; // scalar offsets; size = number of elements + 1

   // protected functions

   // Assuming mesh and order are set, construct the members: int_rule,
   // element_offsets, and size.
   void Construct();

public:
   /// Create a QuadratureSpace based on the global rules from #IntRules.
   QuadratureSpace(Mesh *mesh_, int order_)
      : mesh(mesh_), order(order_) { Construct(); }

   /// Read a QuadratureSpace from the stream @a in.
   QuadratureSpace(Mesh *mesh_, std::istream &in);

   virtual ~QuadratureSpace() { delete [] element_offsets; }

   /// Return the total number of quadrature points.
   int GetSize() { return size; }

   /// Get the IntegrationRule associated with mesh element @a idx.
   const IntegrationRule &GetElementIntRule(int idx)
   { return *int_rule[mesh->GetElementBaseGeometry(idx)]; }

   /// Write the QuadratureSpace to the stream @a out.
   void Save(std::ostream &out) const;
};

}

#endif<|MERGE_RESOLUTION|>--- conflicted
+++ resolved
@@ -21,7 +21,6 @@
 namespace mfem
 {
 
-<<<<<<< HEAD
 enum AssemblyType
 {
    FullAssembly,
@@ -29,12 +28,8 @@
    NoAssembly
 };
 
-/** The ordering method used when the number of unknowns per mesh
-    node (vector dimension) is bigger than 1. */
-=======
 /** @brief The ordering method used when the number of unknowns per mesh node
     (vector dimension) is bigger than 1. */
->>>>>>> abb93e17
 class Ordering
 {
 public:
@@ -448,15 +443,13 @@
 
    void Save(std::ostream &out) const;
 
-<<<<<<< HEAD
-   /// Make a vector corresponding to a grid function on the finite element space 
+   /// Make a vector corresponding to a grid function on the finite element space
    void ToLocalVector(const Vector &v, Vector &V);
    void ToGlobalVector(const Vector &V, Vector &v);
-=======
+
    /** @brief Read a FiniteElementSpace from a stream. The returned
        FiniteElementCollection is owned by the caller. */
    FiniteElementCollection *Load(Mesh *m, std::istream &input);
->>>>>>> abb93e17
 
    virtual ~FiniteElementSpace();
 };
