# Copyright (c) 2010, Lawrence Livermore National Security, LLC. Produced at the
# Lawrence Livermore National Laboratory. LLNL-CODE-443211. All Rights reserved.
# See file COPYRIGHT for details.
#
# This file is part of the MFEM library. For more information and source code
# availability see http://mfem.org.
#
# MFEM is free software; you can redistribute it and/or modify it under the
# terms of the GNU Lesser General Public License (as published by the Free
# Software Foundation) version 2.1 dated February 1999.

# Use the MFEM build directory
MFEM_DIR ?= ../..
MFEM_BUILD_DIR ?= ../..
SRC = $(if $(MFEM_DIR:../..=),$(MFEM_DIR)/miniapps/electromagnetics/,)
CONFIG_MK = $(MFEM_BUILD_DIR)/config/config.mk
# Use the MFEM install directory
# MFEM_INSTALL_DIR = ../../mfem
# CONFIG_MK = $(MFEM_INSTALL_DIR)/share/mfem/config.mk

MFEM_LIB_FILE = mfem_is_not_built
-include $(CONFIG_MK)

SEQ_MINIAPPS =
<<<<<<< HEAD
PAR_MINIAPPS = volta tesla hertz joule
=======
PAR_MINIAPPS = volta tesla maxwell joule
>>>>>>> 564a0e28
ifeq ($(MFEM_USE_MPI),NO)
   MINIAPPS = $(SEQ_MINIAPPS)
else
   MINIAPPS = $(PAR_MINIAPPS) $(SEQ_MINIAPPS)
endif

.SUFFIXES:
.SUFFIXES: .o .cpp .mk
.PHONY: all clean clean-build clean-exec
.PRECIOUS: %.o

COMMON_O=../common/pfem_extras.o

# Remove built-in rules
%: %.cpp
%.o: %.cpp

all: $(MINIAPPS)

# Rules for building the miniapps
%: $(SRC)%.cpp %_solver.o $(COMMON_O) $(MFEM_LIB_FILE) $(CONFIG_MK)
	$(MFEM_CXX) $(MFEM_FLAGS) $< -o $@ $@_solver.o $(COMMON_O) $(MFEM_LIBS)

# Rules for compiling miniapp dependencies
$(COMMON_O) $(addsuffix _solver.o,$(MINIAPPS)): \
%.o: $(SRC)%.cpp $(SRC)%.hpp $(CONFIG_MK)
	$(MFEM_CXX) $(MFEM_FLAGS) -c $(<) -o $(@)

MFEM_TESTS = MINIAPPS
include $(MFEM_TEST_MK)

# Testing: Specific execution options
RUN_MPI = $(MFEM_MPIEXEC) $(MFEM_MPIEXEC_NP) $(MFEM_MPI_NP)
volta-test-par: volta
	@$(call mfem-test,$<, $(RUN_MPI), Electromagnetic miniapp,\
	-maxit 2 -dbcs 1 -dbcg -ds '0.0 0.0 0.0 0.2 8.0')
tesla-test-par: tesla
	@$(call mfem-test,$<, $(RUN_MPI), Electromagnetic miniapp,\
	-maxit 2 -cr '0 0 -0.2 0 0 0.2 0.2 0.4 1')
maxwell-test-par: maxwell
	@$(call mfem-test,$<, $(RUN_MPI), Electromagnetic miniapp,\
	-abcs '-1' -dp '-0.3 0.0 0.0 0.3 0.0 0.0 0.1 1 .5 .5')
joule-test-par: joule
	@$(call mfem-test,$<, $(RUN_MPI), Electromagnetic miniapp,\
	-p rod -tf 3 -m $(SRC)cylinder-hex.mesh)

# Testing: "test" target and mfem-test* variables are defined in config/test.mk

# Generate an error message if the MFEM library is not built and exit
$(MFEM_LIB_FILE):
	$(error The MFEM library is not built)

clean: clean-build clean-exec

clean-build:
	rm -f *.o *~ $(SEQ_MINIAPPS) $(PAR_MINIAPPS)
	rm -rf *.dSYM *.TVD.*breakpoints

clean-exec:
	@rm -rf Volta-AMR* Tesla-AMR* Maxwell-Parallel* Joule_*<|MERGE_RESOLUTION|>--- conflicted
+++ resolved
@@ -22,11 +22,7 @@
 -include $(CONFIG_MK)
 
 SEQ_MINIAPPS =
-<<<<<<< HEAD
-PAR_MINIAPPS = volta tesla hertz joule
-=======
-PAR_MINIAPPS = volta tesla maxwell joule
->>>>>>> 564a0e28
+PAR_MINIAPPS = volta tesla maxwell hertz joule
 ifeq ($(MFEM_USE_MPI),NO)
    MINIAPPS = $(SEQ_MINIAPPS)
 else
@@ -86,4 +82,5 @@
 	rm -rf *.dSYM *.TVD.*breakpoints
 
 clean-exec:
-	@rm -rf Volta-AMR* Tesla-AMR* Maxwell-Parallel* Joule_*+	@rm -rf Volta-AMR* Tesla-AMR* Maxwell-Parallel* Hertz-AMR-Parallel* \
+	Joule_*