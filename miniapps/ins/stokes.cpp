//                       MFEM stokes - Serial Version
//
// Compile with: make stokes
//
// Sample runs:  ./stokes -rs 2 -vis
//
// Description:  This example code solves a 2D Stokes problem and compares
//               the solution to a manufactured solution. The system we are
//               solving is
//                                 -\nabla^2 u + \nabla p = f
//                                               div u    = 0
//               with essential boundary conditions.
//               Here, we use a given exact solution (u,p) and compute the
//               corresponding r.h.s. (f,g). The discretization uses the
//               inf-sup stable finite element pair Pn-Pn-1 also known as
//               Taylor-Hood pair.
//
//               This example demonstrates the application of essential boundary
//               conditions to a block system in combination with rectangular blocks.

#include "mfem.hpp"

using namespace std;
using namespace mfem;

void vel_ex(const Vector &x, Vector &u)
{
   double xi = x(0);
   double yi = x(1);

   u(0) = -cos(M_PI * xi) * sin(M_PI * yi);
   u(1) = sin(M_PI * xi) * cos(M_PI * yi);
}

double p_ex(const Vector &x)
{
   double xi = x(0);
   double yi = x(1);

   return xi + yi - 1.0;
}

void forcefun(const Vector &x, Vector &u)
{
   double xi = x(0);
   double yi = x(1);

   u(0) = 1.0 - 2.0 * M_PI * M_PI * cos(M_PI * xi) * sin(M_PI * yi);
   u(1) = 1.0 + 2.0 * M_PI * M_PI * cos(M_PI * yi) * sin(M_PI * xi);
}

int main(int argc, char *argv[])
{
   int print_level = 2;
   int serial_ref_levels = 0;
   int order = 2;
   bool visualization = 0;
   int basis_type=0;
   double tol = 1e-8;
   const char *mesh_file = "../../data/inline-quad.mesh";

   // Parse command-line options.
   OptionsParser args(argc, argv);
   args.AddOption(&order, "-o", "--order", "");
   args.AddOption(&basis_type, "-basis", "--basis", 
                    "basis type: 0 - H1-H1 (Pn-Pn-1); 1 - H1-L2 (Pn-Pn-1); else - CR-L2");
   args.AddOption(&tol, "-tol", "--tolerance", "Solver relative tolerance");
   args.AddOption(&print_level, "-pl", "--print-level", "Solver print level");
   args.AddOption(&serial_ref_levels,
                  "-rs",
                  "--serial-ref-levels",
                  "Number of serial refinement levels.");
   args.AddOption(&visualization,
                  "-vis",
                  "--visualization",
                  "-no-vis",
                  "--no-visualization",
                  "Enable or disable GLVis visualization.");
   args.Parse();
   if (!args.Good())
   {
      args.PrintUsage(cout);
      return 1;
   }
   args.PrintOptions(cout);

   int vel_order = order;
   int pres_order = order - 1;

   // Read the (serial) mesh from the given file.
   Mesh *mesh = new Mesh(mesh_file);
   int dim = mesh->Dimension();

   // Refine the serial mesh.
   for (int l = 0; l < serial_ref_levels; l++)
   {
      mesh->UniformRefinement();
   }

   // Define a finite element space on the mesh.
   FiniteElementCollection *vel_fec, *pres_fec;
   if (basis_type==0){
      vel_fec = new H1_FECollection(vel_order, dim);
      pres_fec = new H1_FECollection(pres_order, dim);
   }
   else if (basis_type==1){
      vel_fec = new H1_FECollection(vel_order, dim);
      pres_fec = new L2_FECollection(pres_order, dim);
   }
   else{
      vel_fec = new CrouzeixRaviartFECollection();
      pres_fec = new L2_FECollection(0, dim);
   }


   FiniteElementSpace *vel_fes = new FiniteElementSpace(mesh, vel_fec, dim);
   FiniteElementSpace *pres_fes = new FiniteElementSpace(mesh, pres_fec);

   // Create arrays for the essential boundary conditions.
   Array<int> ess_tdof_list, pres_ess_tdof_list;
   Array<int> ess_bdr(mesh->bdr_attributes.Max());
   ess_bdr = 1;
   vel_fes->GetEssentialTrueDofs(ess_bdr, ess_tdof_list);

   // Define the block offsets for the Vectors.
   Array<int> block_offsets(3);
   block_offsets[0] = 0;
   block_offsets[1] = vel_fes->GetVSize();
   block_offsets[2] = pres_fes->GetVSize();
   block_offsets.PartialSum();

   {
      cout << "Velocity dofs: " << block_offsets[1]-block_offsets[0] << endl;
      cout << "Pressure dofs: " << block_offsets[2]-block_offsets[1] << endl;
   }

   BlockVector x(block_offsets), rhs(block_offsets);
   GridFunction u_gf(vel_fes), p_gf(pres_fes);

   rhs = 0.0;
   x = 0.0;

   // Define a coefficient for the exact solution for u and p and
   // a coefficient for the rhs.
   VectorFunctionCoefficient uexcoeff(dim, vel_ex);

   VectorFunctionCoefficient fcoeff(dim, forcefun);
   FunctionCoefficient pexcoeff(p_ex);

   // Project the correct boundary condition to the grid function
   // of u. In this example, this also sets the dofs in the velocity
   // offset part of the x vector.
   u_gf.ProjectBdrCoefficient(uexcoeff, ess_bdr);

   LinearForm *fform = new LinearForm(vel_fes);
   fform->AddDomainIntegrator(new VectorDomainLFIntegrator(fcoeff));
   fform->Assemble();

   BilinearForm *sform = new BilinearForm(vel_fes);
   sform->AddDomainIntegrator(new VectorDiffusionIntegrator);
   sform->Assemble();

   SparseMatrix S;
   Vector X, B;
   // Form the linear system for the first block. This takes the boundary values
   // projected before for the velocity (u_gf) and moves them to B (first component 
   // of rhs).
   //Note it gets confused if I put *.GetBlock(0) in the FormLinearSystem directly
   //(must be a bug in mfem). That works in parallel however.
   sform->FormLinearSystem(ess_tdof_list, u_gf, *fform, S, X, B);
   x.GetBlock(0)=X;
   rhs.GetBlock(0)=B;

   MixedBilinearForm *dform = new MixedBilinearForm(vel_fes, pres_fes);
   dform->AddDomainIntegrator(new VectorDivergenceIntegrator);
   dform->Assemble();

   SparseMatrix D;
   // Form a rectangular matrix of the block system and eliminate the
   // columns (trial dofs). Like in FormLinearSystem, the boundary values
<<<<<<< HEAD
   // are moved from u_gf into the second block of the rhs (B).
   dform->FormColLinearSystem(ess_tdof_list, u_gf, rhs.GetBlock(1), D, X, B);
=======
   // are moved from the first block of the x vector into the second block
   // of the rhs.
   // pres_ess_tdof_list is empty (so we do not eliminate it)
   dform->FormRectangularLinearSystem(ess_tdof_list, pres_ess_tdof_list, u_gf, rhs.GetBlock(1), D, X, B);
>>>>>>> 0be64c93
   x.GetBlock(0)=X;
   rhs.GetBlock(1)=B;

   SparseMatrix *Dt = Transpose(D);
   // Flip signs of the second block part to make system symmetric.
   rhs.GetBlock(1) *= -1.0;
   
   // The preconditioning technique is to approximate a Schur complement, which
   // is achieved here by forming the pressure mass matrix.
   BilinearForm *mpform = new BilinearForm(pres_fes);
   mpform->AddDomainIntegrator(new MassIntegrator);
   mpform->Assemble();
   mpform->Finalize();
   SparseMatrix &Mp(mpform->SpMat());

   BlockOperator stokesop(block_offsets);
   stokesop.SetBlock(0, 0, &S);
   stokesop.SetBlock(0, 1, Dt, -1.);
   stokesop.SetBlock(1, 0, &D, -1.);

   //For the serial solver, it is better to use suitesparse.
   //The issue is there is no good native smoother for S in the serial mfem
   Solver *invS;
#ifndef MFEM_USE_SUITESPARSE
      invS = new GSSmoother(S);
#else
      invS = new UMFPackSolver(S);
#endif
   Solver *invM = new DSmoother(Mp);
   invM->iterative_mode = false;
   invS->iterative_mode = false;

   BlockDiagonalPreconditioner stokesprec(block_offsets);
   stokesprec.SetDiagonalBlock(0, invS);
   stokesprec.SetDiagonalBlock(1, invM);

   // Since we are solving a symmetric system, a MINRES solver is defined.
   MINRESSolver solver;
   solver.iterative_mode = false;
   solver.SetAbsTol(0.0);
   solver.SetRelTol(tol);
   solver.SetMaxIter(5000);
   solver.SetOperator(stokesop);
   solver.SetPreconditioner(stokesprec);
   solver.SetPrintLevel(print_level);
   solver.Mult(rhs, x);

   // Recover finite element solutions
   u_gf.SetFromTrueDofs(x.GetBlock(0));
   p_gf.SetFromTrueDofs(x.GetBlock(1));

   // Define a quadrature rule used to compare the manufactured solution
   // against the computed solution.
   int order_quad = max(2, 2*order+1);
   const IntegrationRule *irs[Geometry::NumGeom];
   for (int i=0; i < Geometry::NumGeom; ++i)
   {
      irs[i] = &(IntRules.Get(i, order_quad));
   }

   double inf=infinity();
   double err_u = u_gf.ComputeL2Error(uexcoeff, irs);
   double errinf_u = u_gf.ComputeLpError(inf,uexcoeff);
   double norm_u = ComputeLpNorm(2, uexcoeff, *mesh, irs);

   double err_p = p_gf.ComputeL2Error(pexcoeff, irs);
   double errinf_p = p_gf.ComputeLpError(inf,pexcoeff);
   double norm_p = ComputeLpNorm(2, pexcoeff, *mesh, irs);

   {
      cout << "|| u_h - u_ex ||_2 = " << err_u << "\n";
      cout << "|| u_h - u_ex ||_2 / || u_ex ||_2 = " << err_u / norm_u << "\n";
      cout << "|| u_h - u_ex ||_i = " << errinf_u << "\n";
      cout << "|| p_h - p_ex ||_2 = " << err_p << "\n";
      cout << "|| p_h - p_ex ||_2 / || p_ex ||_2 = " << err_p / norm_p << "\n";
      cout << "|| p_h - p_ex ||_i = " << errinf_p << "\n";
   }

   if (visualization)
   {
      // Visualize the solution through GLVis.
      char vishost[] = "localhost";
      int visport = 19916;
      socketstream u_sock(vishost, visport);
      u_sock.precision(8);
      u_sock << "solution\n"
             << *mesh << u_gf << "window_title 'velocity'"
             << "keys Rjlc\n"
             << endl;
      u_sock << flush;

      socketstream p_sock(vishost, visport);
      p_sock.precision(8);
      p_sock << "solution\n"
             << *mesh << p_gf << "window_title 'pressure'"
             << "keys Rjlc\n"
             << endl;
      p_sock << flush;
   }

   ofstream mesh_ofs("refined.mesh");
   mesh_ofs.precision(8);
   mesh->Print(mesh_ofs);
   ofstream sol_ofs("u.gf"), p_ofs("p.gf");
   sol_ofs.precision(8);
   u_gf.Save(sol_ofs);
   p_ofs.precision(8);
   p_gf.Save(p_ofs);

   // Free used memory.
   delete vel_fec;
   delete pres_fec;
   delete vel_fes;
   delete pres_fes;
   delete fform;
   delete sform;
   delete dform;
   delete mpform;
   delete invS;
   delete invM;
   delete Dt;
   delete mesh;

   return 0;
}
<|MERGE_RESOLUTION|>--- conflicted
+++ resolved
@@ -178,15 +178,9 @@
    SparseMatrix D;
    // Form a rectangular matrix of the block system and eliminate the
    // columns (trial dofs). Like in FormLinearSystem, the boundary values
-<<<<<<< HEAD
    // are moved from u_gf into the second block of the rhs (B).
-   dform->FormColLinearSystem(ess_tdof_list, u_gf, rhs.GetBlock(1), D, X, B);
-=======
-   // are moved from the first block of the x vector into the second block
-   // of the rhs.
    // pres_ess_tdof_list is empty (so we do not eliminate it)
    dform->FormRectangularLinearSystem(ess_tdof_list, pres_ess_tdof_list, u_gf, rhs.GetBlock(1), D, X, B);
->>>>>>> 0be64c93
    x.GetBlock(0)=X;
    rhs.GetBlock(1)=B;
 
