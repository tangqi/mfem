// Copyright (c) 2010, Lawrence Livermore National Security, LLC. Produced at
// the Lawrence Livermore National Laboratory. LLNL-CODE-443211. All Rights
// reserved. See file COPYRIGHT for details.
//
// This file is part of the MFEM library. For more information and source code
// availability see http://mfem.org.
//
// MFEM is free software; you can redistribute it and/or modify it under the
// terms of the GNU Lesser General Public License (as published by the Free
// Software Foundation) version 2.1 dated February 1999.

#ifndef MFEM_PFEM_EXTRAS
#define MFEM_PFEM_EXTRAS

#include "mfem.hpp"

#ifdef MFEM_USE_MPI

#include <cstddef>

namespace mfem
{

namespace miniapps
{

/** The H1_ParFESpace class is a ParFiniteElementSpace which automatically
    allocates and destroys its own FiniteElementCollection, in this
    case an H1_FECollection object.
*/
class H1_ParFESpace : public ParFiniteElementSpace
{
public:
   H1_ParFESpace(ParMesh *m,
                 const int p, const int space_dim = 3,
                 const int type = BasisType::GaussLobatto,
                 int vdim = 1, int order = Ordering::byNODES);
   ~H1_ParFESpace();
private:
   const FiniteElementCollection *FEC_;
};

/** The ND_ParFESpace class is a ParFiniteElementSpace which automatically
    allocates and destroys its own FiniteElementCollection, in this
    case an ND_FECollection object.
*/
class ND_ParFESpace : public ParFiniteElementSpace
{
public:
   ND_ParFESpace(ParMesh *m, const int p, const int space_dim,
                 int vdim = 1, int order = Ordering::byNODES);
   ~ND_ParFESpace();
private:
   const FiniteElementCollection *FEC_;
};

/** The RT_ParFESpace class is a ParFiniteElementSpace which automatically
    allocates and destroys its own FiniteElementCollection, in this
    case an RT_FECollection object.
*/
class RT_ParFESpace : public ParFiniteElementSpace
{
public:
   RT_ParFESpace(ParMesh *m, const int p, const int space_dim,
                 int vdim = 1, int order = Ordering::byNODES);
   ~RT_ParFESpace();
private:
   const FiniteElementCollection *FEC_;
};

/** The L2_ParFESpace class is a ParFiniteElementSpace which automatically
    allocates and destroys its own FiniteElementCollection, in this
    case an L2_FECollection object.
*/
class L2_ParFESpace : public ParFiniteElementSpace
{
public:
   L2_ParFESpace(ParMesh *m, const int p, const int space_dim,
                 int vdim = 1, int order = Ordering::byNODES);
   ~L2_ParFESpace();
private:
   const FiniteElementCollection *FEC_;
};

class ParDiscreteInterpolationOperator : public ParDiscreteLinearOperator
{
public:
   ParDiscreteInterpolationOperator(ParFiniteElementSpace *dfes,
                                    ParFiniteElementSpace *rfes)
      : ParDiscreteLinearOperator(dfes, rfes) {}
   virtual ~ParDiscreteInterpolationOperator();
};

class ParDiscreteGradOperator : public ParDiscreteInterpolationOperator
{
public:
   ParDiscreteGradOperator(ParFiniteElementSpace *dfes,
                           ParFiniteElementSpace *rfes);
};

class ParDiscreteCurlOperator : public ParDiscreteInterpolationOperator
{
public:
   ParDiscreteCurlOperator(ParFiniteElementSpace *dfes,
                           ParFiniteElementSpace *rfes);
};

class ParDiscreteDivOperator : public ParDiscreteInterpolationOperator
{
public:
   ParDiscreteDivOperator(ParFiniteElementSpace *dfes,
                          ParFiniteElementSpace *rfes);
};

/// This class computes the irrotational portion of a vector field.
/// This vector field must be discretized using Nedelec basis
/// functions.
class IrrotationalNDProjector : public Operator
{
public:
   IrrotationalNDProjector(ParFiniteElementSpace   & H1FESpace,
                           ParFiniteElementSpace   & HCurlFESpace,
                           const int               & irOrder,
                           ParBilinearForm         * s0 = NULL,
                           ParMixedBilinearForm    * weakDiv = NULL,
                           ParDiscreteGradOperator * grad = NULL);
   virtual ~IrrotationalNDProjector();

   // Given a GridFunction 'x' of Nedelec DoFs for an arbitrary vector field,
   // compute the Nedelec DoFs of the irrotational portion, 'y', of
   // this vector field.  The resulting GridFunction will satisfy Curl y = 0
   // to machine precision.
   virtual void Mult(const Vector &x, Vector &y) const;

   void Update();

private:
   void InitSolver() const;

   ParFiniteElementSpace * H1FESpace_;
   ParFiniteElementSpace * HCurlFESpace_;

   ParBilinearForm         * s0_;
   ParMixedBilinearForm    * weakDiv_;
   ParDiscreteGradOperator * grad_;

   ParGridFunction * psi_;
   ParGridFunction * xDiv_;

   HypreParMatrix * S0_;
   mutable Vector Psi_;
   mutable Vector RHS_;

   mutable HypreBoomerAMG * amg_;
   mutable HyprePCG       * pcg_;

   Array<int> ess_bdr_, ess_bdr_tdofs_;

   bool ownsS0_;
   bool ownsWeakDiv_;
   bool ownsGrad_;
};

/// This class computes the divergence free portion of a vector field.
/// This vector field must be discretized using Nedelec basis
/// functions.
class DivergenceFreeNDProjector : public IrrotationalNDProjector
{
public:
   DivergenceFreeNDProjector(ParFiniteElementSpace   & H1FESpace,
                             ParFiniteElementSpace   & HCurlFESpace,
                             const int               & irOrder,
                             ParBilinearForm         * s0 = NULL,
                             ParMixedBilinearForm    * weakDiv = NULL,
                             ParDiscreteGradOperator * grad = NULL);
   virtual ~DivergenceFreeNDProjector();

   // Given a vector 'x' of Nedelec DoFs for an arbitrary vector field,
   // compute the Nedelec DoFs of the divergence free portion, 'y', of
   // this vector field.  The resulting vector will satisfy Div y = 0
   // in a weak sense.
   virtual void Mult(const Vector &x, Vector &y) const;

   void Update();
};


<<<<<<< HEAD
/// This class computes the divergence free portion of a vector field.
/// This vector field must be discretized using Raviart-Thomas basis
/// functions.
class DivergenceFreeRTProjector : public Operator
{
public:
   DivergenceFreeRTProjector(ParFiniteElementSpace   & HCurlFESpace,
                             ParFiniteElementSpace   & HDivFESpace,
                             const int               & irOrder,
                             ParBilinearForm         * s1 = NULL,
                             ParMixedBilinearForm    * weakCurl = NULL,
                             ParDiscreteCurlOperator * curl = NULL);
   virtual ~DivergenceFreeRTProjector();

   // Given a GridFunction 'x' of Raviart-Thomas DoFs for an arbitrary vector
   // field, compute the Raviart-Thomas DoFs of the divergence free portion,
   // 'y', of this vector field.  The resulting GridFunction will satisfy
   // Div y = 0 to machine precision.
   virtual void Mult(const Vector &x, Vector &y) const;

   void Update();

private:
   void InitSolver() const;

   ParFiniteElementSpace * HCurlFESpace_;
   ParFiniteElementSpace * HDivFESpace_;

   ParBilinearForm         * s1_;
   ParMixedBilinearForm    * weakCurl_;
   ParDiscreteCurlOperator * curl_;

   ParGridFunction * psi_;
   ParGridFunction * xCurl_;

   HypreParMatrix * S1_;
   mutable Vector Psi_;
   mutable Vector RHS_;

   mutable HypreSolver * pc_;
   mutable HyprePCG    * pcg_;

   Array<int> ess_bdr_, ess_bdr_tdofs_;

   int dim_;
   bool ownsS1_;
   bool ownsWeakCurl_;
   bool ownsCurl_;
};

/// This class computes the irrotational portion of a vector field.
/// This vector field must be discretized using Nedelec basis
/// functions.
class IrrotationalRTProjector : public DivergenceFreeRTProjector
{
public:
   IrrotationalRTProjector(ParFiniteElementSpace   & HCurlFESpace,
                           ParFiniteElementSpace   & HDivFESpace,
                           const int               & irOrder,
                           ParBilinearForm         * s1 = NULL,
                           ParMixedBilinearForm    * weakCurl = NULL,
                           ParDiscreteCurlOperator * curl = NULL);
   virtual ~IrrotationalRTProjector();

   // Given a GridFunction 'x' of Raviart-Thomas DoFs for an arbitrary vector
   // field, compute the Raviart-Thomas DoFs of the irrotational portion,
   // 'y', of this vector field.  The resulting GridFunction will satisfy
   // Curl y = 0 to machine precision.
   virtual void Mult(const Vector &x, Vector &y) const;

   void Update();
};
=======
/// Visualize the given parallel mesh object, using a GLVis server on the
/// specified host and port. Set the visualization window title, and optionally,
/// its geometry.
void VisualizeMesh(socketstream &sock, const char *vishost, int visport,
                   ParMesh &pmesh, const char *title,
                   int x = 0, int y = 0, int w = 400, int h = 400,
                   const char *keys = NULL);
>>>>>>> dd899e1f

/// Visualize the given parallel grid function, using a GLVis server on the
/// specified host and port. Set the visualization window title, and optionally,
/// its geometry.
void VisualizeField(socketstream &sock, const char *vishost, int visport,
                    ParGridFunction &gf, const char *title,
                    int x = 0, int y = 0, int w = 400, int h = 400,
<<<<<<< HEAD
                    const char *keys = NULL,
                    bool vec = false);
=======
                    const char *keys = NULL, bool vec = false);
>>>>>>> dd899e1f

} // namespace miniapps

} // namespace mfem

#endif // MFEM_USE_MPI
#endif<|MERGE_RESOLUTION|>--- conflicted
+++ resolved
@@ -185,7 +185,6 @@
 };
 
 
-<<<<<<< HEAD
 /// This class computes the divergence free portion of a vector field.
 /// This vector field must be discretized using Raviart-Thomas basis
 /// functions.
@@ -258,7 +257,7 @@
 
    void Update();
 };
-=======
+
 /// Visualize the given parallel mesh object, using a GLVis server on the
 /// specified host and port. Set the visualization window title, and optionally,
 /// its geometry.
@@ -266,7 +265,6 @@
                    ParMesh &pmesh, const char *title,
                    int x = 0, int y = 0, int w = 400, int h = 400,
                    const char *keys = NULL);
->>>>>>> dd899e1f
 
 /// Visualize the given parallel grid function, using a GLVis server on the
 /// specified host and port. Set the visualization window title, and optionally,
@@ -274,12 +272,7 @@
 void VisualizeField(socketstream &sock, const char *vishost, int visport,
                     ParGridFunction &gf, const char *title,
                     int x = 0, int y = 0, int w = 400, int h = 400,
-<<<<<<< HEAD
-                    const char *keys = NULL,
-                    bool vec = false);
-=======
                     const char *keys = NULL, bool vec = false);
->>>>>>> dd899e1f
 
 } // namespace miniapps
 
