--- conflicted
+++ resolved
@@ -1,4 +1,4 @@
-EXEC="mpirun -np 3 phypsys"
+EXEC="mpirun -np 7 phypsys"
 
 ## 1D Dam break
 SCHEME=1
@@ -17,8 +17,7 @@
 # $EXEC $CONFIG -o 7 -r 3 -dt 0.000025
 
 ## Radial dambreak
-<<<<<<< HEAD
-MESH=data/wall-bdr-4quad.mesh
+MESH=data/outflow-bdr-4quad.mesh
 CONFIG="-p 4 -c 2 -vs 50 -tf 0.06 -s 3 -m $MESH -e 1"
 
 # p-refinement & h-coarsening
@@ -29,18 +28,4 @@
 ## Constricted channel
 MESH=data/constr-channel.mesh
 CONFIG="-p 4 -c 3 -vs 100 -tf 1000 -s 1 -m $MESH -e $SCHEME"
-$EXEC $CONFIG -r 1 -o 1 -dt 0.025
-=======
-MESH=data/outflow-bdr-4quad.mesh
-CONFIG="-p 3 -c 2 -vs 50 -tf 0.6 -s 3 -m $MESH -e $SCHEME"
-
-# p-refinement & h-coarsening
-$EXEC $CONFIG -o 1 -r 5 -dt 0.0001
-$EXEC $CONFIG -o 3 -r 4 -dt 0.0001
-$EXEC $CONFIG -o 7 -r 3 -dt 0.0001
-
-## Constricted channel
-# MESH=data/constr-channel.mesh
-# CONFIG="-p 3 -c 3 -vs 100 -tf 1000 -s 1 -m $MESH -e $SCHEME"
-# $EXEC $CONFIG -r 2 -o 2 -dt 0.002
->>>>>>> efd7aa86
+$EXEC $CONFIG -r 1 -o 1 -dt 0.025