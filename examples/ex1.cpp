//                                MFEM Example 1
//
// Compile with: make ex1
//
// Sample runs:  ex1 -m ../data/square-disc.mesh
//               ex1 -m ../data/star.mesh
//               ex1 -m ../data/star-mixed.mesh
//               ex1 -m ../data/escher.mesh
//               ex1 -m ../data/fichera.mesh
//               ex1 -m ../data/fichera-mixed.mesh
//               ex1 -m ../data/toroid-wedge.mesh
//               ex1 -m ../data/periodic-annulus-sector.msh
//               ex1 -m ../data/periodic-torus-sector.msh
//               ex1 -m ../data/square-disc-p2.vtk -o 2
//               ex1 -m ../data/square-disc-p3.mesh -o 3
//               ex1 -m ../data/square-disc-nurbs.mesh -o -1
//               ex1 -m ../data/star-mixed-p2.mesh -o 2
//               ex1 -m ../data/disc-nurbs.mesh -o -1
//               ex1 -m ../data/pipe-nurbs.mesh -o -1
//               ex1 -m ../data/fichera-mixed-p2.mesh -o 2
//               ex1 -m ../data/star-surf.mesh
//               ex1 -m ../data/square-disc-surf.mesh
//               ex1 -m ../data/inline-segment.mesh
//               ex1 -m ../data/amr-quad.mesh
//               ex1 -m ../data/amr-hex.mesh
//               ex1 -m ../data/fichera-amr.mesh
//               ex1 -m ../data/mobius-strip.mesh
//               ex1 -m ../data/mobius-strip.mesh -o -1 -sc
//
// Device sample runs:
//               ex1 -pa -d cuda
//               ex1 -pa -d raja-cuda
//               ex1 -pa -d occa-cuda
//               ex1 -pa -d raja-omp
//               ex1 -pa -d occa-omp
//               ex1 -pa -d ceed-cpu
//             * ex1 -pa -d ceed-cuda
//               ex1 -pa -d ceed-cuda:/gpu/cuda/shared
//               ex1 -m ../data/beam-hex.mesh -pa -d cuda
//               ex1 -m ../data/beam-tet.mesh -pa -d ceed-cpu
//               ex1 -m ../data/beam-tet.mesh -pa -d ceed-cuda:/gpu/cuda/ref
//
// Description:  This example code demonstrates the use of MFEM to define a
//               simple finite element discretization of the Laplace problem
//               -Delta u = 1 with homogeneous Dirichlet boundary conditions.
//               Specifically, we discretize using a FE space of the specified
//               order, or if order < 1 using an isoparametric/isogeometric
//               space (i.e. quadratic for quadratic curvilinear mesh, NURBS for
//               NURBS mesh, etc.)
//
//               The example highlights the use of mesh refinement, finite
//               element grid functions, as well as linear and bilinear forms
//               corresponding to the left-hand side and right-hand side of the
//               discrete linear system. We also cover the explicit elimination
//               of essential boundary conditions, static condensation, and the
//               optional connection to the GLVis tool for visualization.

#include "mfem.hpp"
#include <fstream>
#include <iostream>

using namespace std;
using namespace mfem;

int main(int argc, char *argv[])
{
   // 1. Parse command-line options.
   const char *mesh_file = "../data/star.mesh";
   int ref_levels = -1;
   int order = 1;
   bool static_cond = false;
   bool pa = false;
   const char *device_config = "cpu";
   bool visualization = true;

   OptionsParser args(argc, argv);
   args.AddOption(&mesh_file, "-m", "--mesh",
                  "Mesh file to use.");
   args.AddOption(&ref_levels, "-r", "--refine",
                  "Number of times to refine the mesh uniformly;"
                  " -1 = auto: <= 50,000 elements.");
   args.AddOption(&order, "-o", "--order",
                  "Finite element order (polynomial degree) or -1 for"
                  " isoparametric space.");
   args.AddOption(&static_cond, "-sc", "--static-condensation", "-no-sc",
                  "--no-static-condensation", "Enable static condensation.");
   args.AddOption(&pa, "-pa", "--partial-assembly", "-no-pa",
                  "--no-partial-assembly", "Enable Partial Assembly.");
   args.AddOption(&device_config, "-d", "--device",
                  "Device configuration string, see Device::Configure().");
   args.AddOption(&visualization, "-vis", "--visualization", "-no-vis",
                  "--no-visualization",
                  "Enable or disable GLVis visualization.");
   args.Parse();
   if (!args.Good())
   {
      args.PrintUsage(cout);
      return 1;
   }
   args.PrintOptions(cout);

   // 2. Enable hardware devices such as GPUs, and programming models such as
   //    CUDA, OCCA, RAJA and OpenMP based on command line options.
   Device device(device_config);
   device.Print();

   // 3. Read the mesh from the given mesh file. We can handle triangular,
   //    quadrilateral, tetrahedral, hexahedral, surface and volume meshes with
   //    the same code.
   Mesh mesh(mesh_file, 1, 1);
   int dim = mesh.Dimension();

   // 4. Refine the mesh to increase the resolution. In this example we do
   //    'ref_levels' of uniform refinement. We choose 'ref_levels' to be the
   //    largest number that gives a final mesh with no more than 50,000
   //    elements, or as specified on the command line with the option
   //    '--refine'.
   {
<<<<<<< HEAD
      ref_levels = (ref_levels != -1) ? ref_levels :
                   (int)floor(log(50000./mesh->GetNE())/log(2.)/dim);
=======
      int ref_levels =
         (int)floor(log(50000./mesh.GetNE())/log(2.)/dim);
>>>>>>> ba51fe2c
      for (int l = 0; l < ref_levels; l++)
      {
         mesh.UniformRefinement();
      }
   }

   // 5. Define a finite element space on the mesh. Here we use continuous
   //    Lagrange finite elements of the specified order. If order < 1, we
   //    instead use an isoparametric/isogeometric space.
   FiniteElementCollection *fec;
   bool delete_fec;
   if (order > 0)
   {
      fec = new H1_FECollection(order, dim);
      delete_fec = true;
   }
   else if (mesh.GetNodes())
   {
      fec = mesh.GetNodes()->OwnFEC();
      delete_fec = false;
      cout << "Using isoparametric FEs: " << fec->Name() << endl;
   }
   else
   {
      fec = new H1_FECollection(order = 1, dim);
      delete_fec = true;
   }
   FiniteElementSpace fespace(&mesh, fec);
   cout << "Number of finite element unknowns: "
        << fespace.GetTrueVSize() << endl;

   // 6. Determine the list of true (i.e. conforming) essential boundary dofs.
   //    In this example, the boundary conditions are defined by marking all
   //    the boundary attributes from the mesh as essential (Dirichlet) and
   //    converting them to a list of true dofs.
   Array<int> ess_tdof_list;
   if (mesh.bdr_attributes.Size())
   {
      Array<int> ess_bdr(mesh.bdr_attributes.Max());
      ess_bdr = 1;
      fespace.GetEssentialTrueDofs(ess_bdr, ess_tdof_list);
   }

   // 7. Set up the linear form b(.) which corresponds to the right-hand side of
   //    the FEM linear system, which in this case is (1,phi_i) where phi_i are
   //    the basis functions in the finite element fespace.
   LinearForm b(&fespace);
   ConstantCoefficient one(1.0);
   b.AddDomainIntegrator(new DomainLFIntegrator(one));
   b.Assemble();

   // 8. Define the solution vector x as a finite element grid function
   //    corresponding to fespace. Initialize x with initial guess of zero,
   //    which satisfies the boundary conditions.
   GridFunction x(&fespace);
   x = 0.0;

   // 9. Set up the bilinear form a(.,.) on the finite element space
   //    corresponding to the Laplacian operator -Delta, by adding the Diffusion
   //    domain integrator.
   BilinearForm a(&fespace);
   if (pa) { a.SetAssemblyLevel(AssemblyLevel::PARTIAL); }
   a.AddDomainIntegrator(new DiffusionIntegrator(one));

   // 10. Assemble the bilinear form and the corresponding linear system,
   //     applying any necessary transformations such as: eliminating boundary
   //     conditions, applying conforming constraints for non-conforming AMR,
   //     static condensation, etc.
   if (static_cond) { a.EnableStaticCondensation(); }
   a.Assemble();

   OperatorPtr A;
   Vector B, X;
   a.FormLinearSystem(ess_tdof_list, x, b, A, X, B);

   cout << "Size of linear system: " << A->Height() << endl;

   // 11. Solve the linear system A X = B.
   if (!pa)
   {
#ifndef MFEM_USE_SUITESPARSE
      // Use a simple symmetric Gauss-Seidel preconditioner with PCG.
      GSSmoother M((SparseMatrix&)(*A));
      PCG(*A, M, B, X, 1, 200, 1e-12, 0.0);
#else
      // If MFEM was compiled with SuiteSparse, use UMFPACK to solve the system.
      UMFPackSolver umf_solver;
      umf_solver.Control[UMFPACK_ORDERING] = UMFPACK_ORDERING_METIS;
      umf_solver.SetOperator(*A);
      umf_solver.Mult(B, X);
#endif
   }
   else // Jacobi preconditioning in partial assembly mode
   {
      if (UsesTensorBasis(fespace))
      {
         OperatorJacobiSmoother M(a, ess_tdof_list);
         PCG(*A, M, B, X, 1, 400, 1e-12, 0.0);
      }
      else
      {
         CG(*A, B, X, 1, 400, 1e-12, 0.0);
      }
   }

   // 12. Recover the solution as a finite element grid function.
   a.RecoverFEMSolution(X, b, x);

   // 13. Save the refined mesh and the solution. This output can be viewed later
   //     using GLVis: "glvis -m refined.mesh -g sol.gf".
   ofstream mesh_ofs("refined.mesh");
   mesh_ofs.precision(8);
   mesh.Print(mesh_ofs);
   ofstream sol_ofs("sol.gf");
   sol_ofs.precision(8);
   x.Save(sol_ofs);

   // 14. Send the solution by socket to a GLVis server.
   if (visualization)
   {
      char vishost[] = "localhost";
      int  visport   = 19916;
      socketstream sol_sock(vishost, visport);
      sol_sock.precision(8);
      sol_sock << "solution\n" << mesh << x << flush;
   }

   // 15. Free the used memory.
   if (delete_fec)
   {
      delete fec;
   }

   return 0;
}<|MERGE_RESOLUTION|>--- conflicted
+++ resolved
@@ -116,13 +116,8 @@
    //    elements, or as specified on the command line with the option
    //    '--refine'.
    {
-<<<<<<< HEAD
-      ref_levels = (ref_levels != -1) ? ref_levels :
-                   (int)floor(log(50000./mesh->GetNE())/log(2.)/dim);
-=======
-      int ref_levels =
+      int ref_levels = (ref_levels != -1) ? ref_levels :
          (int)floor(log(50000./mesh.GetNE())/log(2.)/dim);
->>>>>>> ba51fe2c
       for (int l = 0; l < ref_levels; l++)
       {
          mesh.UniformRefinement();
